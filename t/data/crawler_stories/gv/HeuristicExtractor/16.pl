#<<<
$VAR1 = {
          'collect_date' => '2016-01-15 13:06:51.274628',
          'content' => "<!DOCTYPE html PUBLIC \"-//W3C//DTD XHTML 1.0 Transitional//EN\" \"http://www.w3.org/TR/xhtml1/DTD/xhtml1-transitional.dtd\">
<html xmlns=\"http://www.w3.org/1999/xhtml\">
<head>	
	<meta http-equiv=\"content-type\" content=\"text/html; charset=utf-8\" />
	<meta name=\"robots\" content=\"NOODP\" /><!--Tell Google to ignore DMOZ description-->
	<title>Global Voices &middot; Citizen media stories from around the world</title>
	<link rel=\"stylesheet\" type=\"text/css\" media=\"screen\" href=\"http://static.globalvoices.s3.amazonaws.com/css/gv-news-8.css?updated=sep52012\" />
	<link rel=\"stylesheet\" type=\"text/css\" media=\"print\" href=\"http://static.globalvoices.s3.amazonaws.com/css/gv-news-print.css\" />	<!--<meta name = \"viewport\" content = \" width = device-width, initial-scale=1, user-scalable=yes\">--><!--Mobile viewport settings: Use width of screen instead of a larger viewport, start at normal zoom level, allow scaling by user -->
			<link rel=\"shortcut icon\" href=\"http://globalvoicesonline.org/favicon.ico\" />
	<link rel=\"apple-touch-icon-precomposed\" href=\"http://static.globalvoices.s3.amazonaws.com/img/tmpl/gv-apple-touch-icon-114-green.png\" />
	<link rel=\"alternate\" type=\"application/rss+xml\" href=\"http://globalvoicesonline.org/feed/\" title=\"Global Voices Overall RSS 2.0 Feed (everything)\" />
	<link rel=\"pingback\" href=\"http://globalvoicesonline.org/xmlrpc.php\" />
	<link rel=\"start\" href=\"http://globalvoicesonline.org/\" title=\"Global Voices\" />
	
	<!--[if lt IE 8]>
		<link rel=\"stylesheet\" type=\"text/css\" media=\"screen\" href=\"http://static.globalvoices.s3.amazonaws.com/css/gv-news-ie-lt-8.css\" />
			<![endif]-->
	<!--[if lt IE 7]>
		<link rel=\"stylesheet\" type=\"text/css\" media=\"screen\" href=\"http://static.globalvoices.s3.amazonaws.com/css/gv-news-ie-lt-7.css\" />
	<![endif]-->
	<!--[if lt IE 6]>
		<link rel=\"stylesheet\" type=\"text/css\" media=\"screen\" href=\"http://static.globalvoices.s3.amazonaws.com/css/gv-news-ie-lt-6.css\" />
	<![endif]-->

	<link rel='stylesheet' id='mailchimpSF_main_css-css'  href='http://globalvoicesonline.org/?mcsf_action=main_css&#038;ver=3.4' type='text/css' media='all' />
<!--[if IE]>
<link rel='stylesheet' id='mailchimpSF_ie_css-css'  href='http://globalvoicesonline.org/wp-content/plugins/mailchimp/css/ie.css?ver=3.4' type='text/css' media='all' />
<![endif]-->
<link rel='stylesheet' id='contact-form-7-css'  href='http://globalvoicesonline.org/wp-content/plugins/contact-form-7/includes/css/styles.css?ver=3.2.1' type='text/css' media='all' />
<script type='text/javascript' src='http://globalvoicesonline.org/wp-includes/js/jquery/jquery.js?ver=1.7.2'></script>
<link rel=\"EditURI\" type=\"application/rsd+xml\" title=\"RSD\" href=\"http://globalvoicesonline.org/xmlrpc.php?rsd\" />
<link rel=\"wlwmanifest\" type=\"application/wlwmanifest+xml\" href=\"http://globalvoicesonline.org/wp-includes/wlwmanifest.xml\" /> 
<meta name=\"generator\" content=\"WordPress 3.4\" />
<meta name=\"framework\" content=\"Alkivia Framework 0.8\" />

<meta property=\"og:title\" content=\"Global Voices &middot; Citizen media stories from around the world\" />
<meta property=\"og:type\" content=\"article\" />
<meta property=\"og:image\" content=\"http://static.globalvoices.s3.amazonaws.com/img/badges/gvlogo-rss-144px.gif\" />
<meta property=\"og:url\" content=\"http://globalvoicesonline.org\" />
<meta property=\"og:description\" content=\"Global Voices is an international community of bloggers who report on blogs and citizen media from around the world.\" />
		<style type=\"text/css\">
			/* TEMPORARY HACK TO GET IMAGE TO SHOW IN CATEGORY DESCRIPTION 
HIJACKS ALL A TAGS IN THE DESCRIPTION AND ADDS BACKGROUND ON VIDEO CAT */
.category-video #category-description a {
display:block;
background: url(http://globalvoicesonline.org/wp-content/uploads/2010/07/I4P_EN_300x100.gif) top left no-repeat;
width:300px;
height: 100px;
color: transparent;
}

/* OVERRIDE THE STUFF ABOVE IN VIDEO CAT DESCRIPTION FOR 
EDITOR AVATAR AND LINK */
.category-video #category-description a.url,
.category-video #category-description strong a {
display:inline;
background: none;
width: auto;
height: auto;
color: #0E51B2;
}

/*SUMMIT2012 RSS BANNER CSS*/
.feed-global-voices-summit-2012 a, 
.feed-global-voices-summit-2012 a:visited {color: #EB8F27;}		</style>
	<script type=\"text/javascript\" src=\"http://globalvoicesonline.org/wp-content/plugins/powerpress/player.js\"></script>
<script type=\"text/javascript\"><!--
function powerpress_pinw(pinw){window.open('http://globalvoicesonline.org/?powerpress_pinw='+pinw, 'PowerPressPlayer','toolbar=0,status=0,resizable=1,width=460,height=320');	return false;}
powerpress_url = 'http://globalvoicesonline.org/wp-content/plugins/powerpress/';
//-->
</script>
<link rel=\"stylesheet\" type=\"text/css\" href=\"http://globalvoicesonline.org/wp-content/plugins/wp-recaptcha/recaptcha.css\" /><!-- Google Analytics Tracking by Google Analyticator 6.2: http://ronaldheft.com/code/analyticator/ -->
<script type=\"text/javascript\">
	var analyticsFileTypes = [''];
	var analyticsEventTracking = 'enabled';
</script>
<script type=\"text/javascript\">
	var _gaq = _gaq || [];
	_gaq.push(['_setAccount', 'UA-76006-4']);
	// Custom variables by GV Plugin -- gv_google_analyticator_extra_js_before_action() 
	_gaq.push(['_setCustomVar', 1, 'is_update' ,'other_non_update', 3]);
	// End GV Plugin custom variables 
	_gaq.push(['_trackPageview']);
	_gaq.push(['_trackPageLoadTime']);

	(function() {
		var ga = document.createElement('script'); ga.type = 'text/javascript'; ga.async = true;
		ga.src = ('https:' == document.location.protocol ? 'https://ssl' : 'http://www') + '.google-analytics.com/ga.js';
		var s = document.getElementsByTagName('script')[0]; s.parentNode.insertBefore(ga, s);
	})();
</script>


</head>
<body class=\"gvo y2012 m10 d14 h11 home\">
<div id=\"disambiguation\">
	<div class=\"translations\">
		<span class=\"translations-label\">GlobalVoices in </span>
		<ul class='other-languages'>
<li> <a class=\"globalvoices_aym\" href=\"http://aym.globalvoicesonline.org/\" title=\"Global Voices Aymarata - GlobalVoices translated into Aymara\"><img src='http://static.globalvoices.s3.amazonaws.com/img/tmpl/lingua_aym.gif' alt='Global Voices Aymarata - GlobalVoices translated into Aymara'/></a></li>
<li> <a class=\"globalvoices_id\" href=\"http://id.globalvoicesonline.org/\" title=\"Global Voices dalam bahasa Indonesia - GlobalVoices translated into Indonesian\"><img src='http://static.globalvoices.s3.amazonaws.com/img/tmpl/lingua_id.gif' alt='Global Voices dalam bahasa Indonesia - GlobalVoices translated into Indonesian'/></a></li>
<li> <a class=\"globalvoices_ca\" href=\"http://ca.globalvoicesonline.org/\" title=\"Global Voices en Catal\x{e0} - GlobalVoices translated into Catalan\"><img src='http://static.globalvoices.s3.amazonaws.com/img/tmpl/lingua_ca.gif' alt='Global Voices en Catal\x{e0} - GlobalVoices translated into Catalan'/></a></li>
<li> <a class=\"globalvoices_da\" href=\"http://da.globalvoicesonline.org/\" title=\"Global Voices p\x{e5} dansk - GlobalVoices translated into Danish\"><img src='http://static.globalvoices.s3.amazonaws.com/img/tmpl/lingua_da.gif' alt='Global Voices p\x{e5} dansk - GlobalVoices translated into Danish'/></a></li>
<li> <a class=\"globalvoices_de\" href=\"http://de.globalvoicesonline.org/\" title=\"Global Voices auf Deutsch - GlobalVoices translated into German\"><img src='http://static.globalvoices.s3.amazonaws.com/img/tmpl/lingua_de.gif' alt='Global Voices auf Deutsch - GlobalVoices translated into German'/></a></li>
<li> <a class=\"globalvoices_es\" href=\"http://es.globalvoicesonline.org/\" title=\"Global Voices en Espa\x{f1}ol - GlobalVoices translated into Spanish\"><img src='http://static.globalvoices.s3.amazonaws.com/img/tmpl/lingua_es.gif' alt='Global Voices en Espa\x{f1}ol - GlobalVoices translated into Spanish'/></a></li>
<li> <a class=\"globalvoices_fr\" href=\"http://fr.globalvoicesonline.org/\" title=\"Global Voices en Fran\x{e7}ais - GlobalVoices translated into French\"><img src='http://static.globalvoices.s3.amazonaws.com/img/tmpl/lingua_fr.gif' alt='Global Voices en Fran\x{e7}ais - GlobalVoices translated into French'/></a></li>
<li> <a class=\"globalvoices_fil\" href=\"http://fil.globalvoicesonline.org/\" title=\"Global Voices sa Filipino - GlobalVoices translated into Filipino\"><img src='http://static.globalvoices.s3.amazonaws.com/img/tmpl/lingua_fil.gif' alt='Global Voices sa Filipino - GlobalVoices translated into Filipino'/></a></li>
<li> <a class=\"globalvoices_it\" href=\"http://it.globalvoicesonline.org/\" title=\"Global Voices in Italiano - GlobalVoices translated into Italian\"><img src='http://static.globalvoices.s3.amazonaws.com/img/tmpl/lingua_it.gif' alt='Global Voices in Italiano - GlobalVoices translated into Italian'/></a></li>
<li> <a class=\"globalvoices_mg\" href=\"http://mg.globalvoicesonline.org/\" title=\"Global Voices teny Malagasy - GlobalVoices translated into Malagasy\"><img src='http://static.globalvoices.s3.amazonaws.com/img/tmpl/lingua_mg.gif' alt='Global Voices teny Malagasy - GlobalVoices translated into Malagasy'/></a></li>
<li> <a class=\"globalvoices_hu\" href=\"http://hu.globalvoicesonline.org/\" title=\"Global Voices Magyarul - GlobalVoices translated into Hungarian\"><img src='http://static.globalvoices.s3.amazonaws.com/img/tmpl/lingua_hu.gif' alt='Global Voices Magyarul - GlobalVoices translated into Hungarian'/></a></li>
<li> <a class=\"globalvoices_nl\" href=\"http://nl.globalvoicesonline.org/\" title=\"Global Voices in het Nederlands - GlobalVoices translated into Dutch\"><img src='http://static.globalvoices.s3.amazonaws.com/img/tmpl/lingua_nl.gif' alt='Global Voices in het Nederlands - GlobalVoices translated into Dutch'/></a></li>
<li> <a class=\"globalvoices_pt\" href=\"http://pt.globalvoicesonline.org/\" title=\"Global Voices em Portugu\x{ea}s - GlobalVoices translated into Portuguese\"><img src='http://static.globalvoices.s3.amazonaws.com/img/tmpl/lingua_pt.gif' alt='Global Voices em Portugu\x{ea}s - GlobalVoices translated into Portuguese'/></a></li>
<li> <a class=\"globalvoices_sr\" href=\"http://sr.globalvoicesonline.org/\" title=\"Global Voices na srpskom - GlobalVoices translated into Serbian\"><img src='http://static.globalvoices.s3.amazonaws.com/img/tmpl/lingua_sr.gif' alt='Global Voices na srpskom - GlobalVoices translated into Serbian'/></a></li>
<li> <a class=\"globalvoices_sv\" href=\"http://sv.globalvoicesonline.org/\" title=\"Global Voices p\x{e5} svenska - GlobalVoices translated into Swedish\"><img src='http://static.globalvoices.s3.amazonaws.com/img/tmpl/lingua_sv.gif' alt='Global Voices p\x{e5} svenska - GlobalVoices translated into Swedish'/></a></li>
<li> <a class=\"globalvoices_sw\" href=\"http://sw.globalvoicesonline.org/\" title=\"Global Voices in Swahili - GlobalVoices translated into Swahili\"><img src='http://static.globalvoices.s3.amazonaws.com/img/tmpl/lingua_sw.gif' alt='Global Voices in Swahili - GlobalVoices translated into Swahili'/></a></li>
<li> <a class=\"globalvoices_pl\" href=\"http://pl.globalvoicesonline.org/\" title=\"Global Voices po polsku - GlobalVoices translated into Polish\"><img src='http://static.globalvoices.s3.amazonaws.com/img/tmpl/lingua_pl.gif' alt='Global Voices po polsku - GlobalVoices translated into Polish'/></a></li>
<li> <a class=\"globalvoices_el\" href=\"http://el.globalvoicesonline.org/\" title=\"Global Voices \x{3c3}\x{3c4}\x{3b1} \x{395}\x{3bb}\x{3bb}\x{3b7}\x{3bd}\x{3b9}\x{3ba}\x{3ac} - GlobalVoices translated into Greek\"><img src='http://static.globalvoices.s3.amazonaws.com/img/tmpl/lingua_el.gif' alt='Global Voices \x{3c3}\x{3c4}\x{3b1} \x{395}\x{3bb}\x{3bb}\x{3b7}\x{3bd}\x{3b9}\x{3ba}\x{3ac} - GlobalVoices translated into Greek'/></a></li>
<li> <a class=\"globalvoices_bg\" href=\"http://bg.globalvoicesonline.org/\" title=\"Global Voices \x{43d}\x{430} \x{431}\x{44a}\x{43b}\x{433}\x{430}\x{440}\x{441}\x{43a}\x{438} - GlobalVoices translated into Bulgarian\"><img src='http://static.globalvoices.s3.amazonaws.com/img/tmpl/lingua_bg.gif' alt='Global Voices \x{43d}\x{430} \x{431}\x{44a}\x{43b}\x{433}\x{430}\x{440}\x{441}\x{43a}\x{438} - GlobalVoices translated into Bulgarian'/></a></li>
<li> <a class=\"globalvoices_mk\" href=\"http://mk.globalvoicesonline.org/\" title=\"Global Voices \x{43d}\x{430} \x{43c}\x{430}\x{43a}\x{435}\x{434}\x{43e}\x{43d}\x{441}\x{43a}\x{438} - GlobalVoices translated into Macedonian\"><img src='http://static.globalvoices.s3.amazonaws.com/img/tmpl/lingua_mk.gif' alt='Global Voices \x{43d}\x{430} \x{43c}\x{430}\x{43a}\x{435}\x{434}\x{43e}\x{43d}\x{441}\x{43a}\x{438} - GlobalVoices translated into Macedonian'/></a></li>
<li> <a class=\"globalvoices_ru\" href=\"http://ru.globalvoicesonline.org/\" title=\"Global Voices \x{43f}\x{43e}-\x{440}\x{443}\x{441}\x{441}\x{43a}\x{438} - GlobalVoices translated into Russian\"><img src='http://static.globalvoices.s3.amazonaws.com/img/tmpl/lingua_ru.gif' alt='Global Voices \x{43f}\x{43e}-\x{440}\x{443}\x{441}\x{441}\x{43a}\x{438} - GlobalVoices translated into Russian'/></a></li>
<li> <a class=\"globalvoices_ar\" href=\"http://ar.globalvoicesonline.org/\" title=\"Global Voices \x{627}\x{644}\x{623}\x{635}\x{648}\x{627}\x{62a} \x{627}\x{644}\x{639}\x{627}\x{644}\x{645}\x{64a}\x{629} - GlobalVoices translated into Arabic\"><img src='http://static.globalvoices.s3.amazonaws.com/img/tmpl/lingua_ar.gif' alt='Global Voices \x{627}\x{644}\x{623}\x{635}\x{648}\x{627}\x{62a} \x{627}\x{644}\x{639}\x{627}\x{644}\x{645}\x{64a}\x{629} - GlobalVoices translated into Arabic'/></a></li>
<li> <a class=\"globalvoices_bn\" href=\"http://bn.globalvoicesonline.org/\" title=\"Global Voices \x{9ac}\x{9be}\x{982}\x{9b2}\x{9be} \x{9ad}\x{9be}\x{9b0}\x{9cd}\x{9b8}\x{9a8} - GlobalVoices translated into Bangla\"><img src='http://static.globalvoices.s3.amazonaws.com/img/tmpl/lingua_bn.gif' alt='Global Voices \x{9ac}\x{9be}\x{982}\x{9b2}\x{9be} \x{9ad}\x{9be}\x{9b0}\x{9cd}\x{9b8}\x{9a8} - GlobalVoices translated into Bangla'/></a></li>
<li> <a class=\"globalvoices_ko\" href=\"http://ko.globalvoicesonline.org/\" title=\"Global Voices \x{d55c}\x{ad6d}\x{c5b4} - GlobalVoices translated into Korean\"><img src='http://static.globalvoices.s3.amazonaws.com/img/tmpl/lingua_ko.gif' alt='Global Voices \x{d55c}\x{ad6d}\x{c5b4} - GlobalVoices translated into Korean'/></a></li>
<li> <a class=\"globalvoices_zhs\" href=\"http://zh.globalvoicesonline.org/hans/\" title=\"Global Voices \x{7b80}\x{4f53}\x{4e2d}\x{6587} - GlobalVoices translated into Chinese (Simplified)\"><img src='http://static.globalvoices.s3.amazonaws.com/img/tmpl/lingua_zhs.gif' alt='Global Voices \x{7b80}\x{4f53}\x{4e2d}\x{6587} - GlobalVoices translated into Chinese (Simplified)'/></a></li>
<li> <a class=\"globalvoices_zht\" href=\"http://zh.globalvoicesonline.org/hant/\" title=\"Global Voices \x{7e41}\x{9ad4}\x{4e2d}\x{6587} - GlobalVoices translated into Chinese (Traditional\"><img src='http://static.globalvoices.s3.amazonaws.com/img/tmpl/lingua_zht.gif' alt='Global Voices \x{7e41}\x{9ad4}\x{4e2d}\x{6587} - GlobalVoices translated into Chinese (Traditional'/></a></li>
<li> <a class=\"globalvoices_jp\" href=\"http://jp.globalvoicesonline.org/\" title=\"Global Voices \x{65e5}\x{672c}\x{8a9e} - GlobalVoices translated into Japanese\"><img src='http://static.globalvoices.s3.amazonaws.com/img/tmpl/lingua_jp.gif' alt='Global Voices \x{65e5}\x{672c}\x{8a9e} - GlobalVoices translated into Japanese'/></a></li>
</ul>
		<span class=\"more-link\"><a href='http://globalvoicesonline.org/lingua/' title='Learn more' >Learn more&nbsp;&raquo;</a> 
</span>
		<br class=\"clear\" />
	</div><!--.translations-->
</div><!--disambiguation-->

<div id=\"container\">
	<div id=\"full-width\">
	<div id=\"header\" >
		<h1 id=\"site-title\">
			<a href=\"http://globalvoicesonline.org/\" title=\"Global Voices\">
				<span id=\"emergencytitle\">Global Voices</span>
				<img id=\"logo\" src=\"http://static.globalvoices.s3.amazonaws.com/img/tmpl/lingua-plainlogo.gif\" title=\"Global Voices - The world is talking. Are you listening?\" alt=\"Global Voices - The world is talking. Are you listening?\" />
			</a>

			<div id=\"title-language\">
				<a href=\"http://globalvoicesonline.org/\" title=\"Global Voices\">
					<span>English</span>
				</a>
			</div>

			<div id=\"title-tagline\">
				<a href=\"http://globalvoicesonline.org/\" title=\"Global Voices\">
					<span>The world is talking, are you listening?</span>
				</a>
			</div>

		</h1>
		<div id=\"site-desc\">
			The world is talking, are you listening?		</div>
		<div id=\"header-promo\">
			<div id=\"header-subscribe\">

				<a href='http://globalvoicesonline.org/subscribe/' title='Subscribe to email updates' ><img src=\"http://static.globalvoices.s3.amazonaws.com/img/tmpl/gv-email-updates-125.gif\" class=\"email-subscribe\" alt=\"Subscribe to email updates\"/></a> 

				<a href='http://globalvoicesonline.org/feeds/' title='Subscribe to this site with RSS' ><img src=\"http://static.globalvoices.s3.amazonaws.com/img/tmpl/rss-shiny-40.png\" class=\"feeds-button\" alt=\"Subscribe to this site with RSS\"/></a> 
				<br class=\"clear\" />
				<a href='http://www.facebook.com/globalvoicesonline/' title='Become a fan of us on Facebook'><img src='http://static.globalvoices.s3.amazonaws.com/img/tmpl/facebook-40.gif' alt='Become a fan of us on Facebook' /></a> 
				<a href='http://twitter.com/globalvoices' title='Follow us on Twitter!'><img src='http://static.globalvoices.s3.amazonaws.com/img/tmpl/twitter-40.gif' alt='Follow us on Twitter!' /></a> 

			</div>
		</div>
		<div id=\"header-meta\">
			<div id=\"header-menu\">
				<div class='menu'> 
 			<div class=\"textwidget\">					<ul class=\"pagenav\">
						<li class=\"page_item\"><a href=\"/about/\" title=\"About \">About </a></li>
						<li class=\"page_item\"><a href=\"/for-bloggers/\" title=\"For Bloggers\">Get Involved</a></li>
<li><a href=\"http://globalvoicesonline.org/for-media/\">Press</a></li><noscript><a href=\"http://www.nextdir.com/\">nextdir</a></noscript>
						<li><a href=\"/contact/\" title=\"Contact Us\">Contact</a></li>
						<li><a href=\"/donate/\" title=\"Donate to keep Global Voices going\">Donate</a></li>
						<li><a href=\"/subscribe/\" title=\"Email subscriptions\">Subscribe</a></li>
					</ul>
</div>
		</div><!--.menu-->
			</div> <!--#header-menu-->
			<p id=\"blurb\">
				Global Voices is an international community of bloggers who report on blogs and citizen media from around the world.				<a href='http://globalvoicesonline.org/about/' title='read About' >Learn why&nbsp;&raquo;</a> 
			</p>

		</div>	<!-- end Header Meta -->

	</div> <!-- End Header -->

	<div id=\"main-wrapper\" >
	<div id=\"main\">
	<div id=\"tabbed\">
	<div id=\"tabs\" class=\"widget\">

		<div class='media-icons'>
<span class='media-type'> 
<a href='http://globalvoicesonline.org/-/type/photos/' title='Show posts aboutPhotos'><img src='http://static.globalvoices.s3.amazonaws.com/img/tmpl/media-photos.png' alt='Photos posts' /></a>
<span class=\"media-label\"><a href=\"http://globalvoicesonline.org/-/type/photos/\" title=\"Show posts about Photos\">Photos</a></span></span> 
<span class='media-type'> 
<a href='http://globalvoicesonline.org/-/type/video/' title='Show posts aboutVideo'><img src='http://static.globalvoices.s3.amazonaws.com/img/tmpl/media-video.png' alt='Video posts' /></a>
<span class=\"media-label\"><a href=\"http://globalvoicesonline.org/-/type/video/\" title=\"Show posts about Video\">Video</a></span></span> 
</div> 
		<ul id=\"tab-toggles\">
			<li id=\"\" class=\"search-toggle\"><a class=\"tab-toggle\" href=\"#tabContent1\" ><span id=\"search-button\">Search</span></a></li>
			<li id=\"\" class=\"countries-toggle\"><a class=\"tab-toggle\" href=\"#tabContent2\" ><span id=\"country-button\">Countries</span></a></li>
			<li id=\"\" class=\"topics-toggle\"><a class=\"tab-toggle\" href=\"#tabContent3\"  ><span id=\"topic-button\">Topics</span></a></li>
			<li id=\"\" class=\"authors-toggle\"><a class=\"tab-toggle\" href=\"#tabContent4\" ><span id=\"author-button\">Contributors</span></a></li>
			
		</ul>

		<!--tab content should be here after loading-->
	<br class=\"clear\" />
	</div> <!--End of tabs-->
</div>
	<div id=\"featured\">
		<h2 id=\"featured-stories-header\">Featured stories</h2>		<div class=\"featured-posts\">
			<div class=\"cycle-container\">
				<div id=\"cycled-features\">

					<div id=\"cyclebox\">
			<div id=\"\$css_id\" class=\"featured-post cycled-feature\"><div id=\"p-364025\" class=\"p1 post publish id364025 a-daniela-kantorova c-citizen-media c-czech c-czech-republic c-development c-digital-activism c-eastern-central-europe c-english c-ethnicity-race c-feature c-governance c-human-rights c-humanitarian-response c-law c-protest c-weblog y2012 m10 d13 h03\">
 	 <h3 class=\"post-title\"> <a href=\"http://globalvoicesonline.org/2012/10/12/czech-republic-prednadrazi-struggle-continues/\" title=\"Czech Republic: P\x{159}edn\x{e1}dra\x{17e}\x{ed} Forced Eviction Struggle Continues\" rel=\"bookmark\">Czech Republic: P\x{159}edn\x{e1}dra\x{17e}\x{ed} Forced Eviction Struggle Continues</a></h3> 
 	<a href=\"http://globalvoicesonline.org/2012/10/12/czech-republic-prednadrazi-struggle-continues/\" title=\"Read this post.\"><img class=\"post-thumbnail\" alt=\"Read this post.\" src=\"http://globalvoicesonline.org/wp-content/uploads/2012/10/266238_497249923626068_1580196365_o1-120x120.jpg\" /></a><div class=\"entry excerpt-entry\">
<p class='excerpt-text'>The movement against forced evictions of Roma families at P\x{159}edn\x{e1}dra\x{17e}\x{ed} has suffered several severe blows over the last month, but as the pressure keeps rising, alliances also continue to grow. Daniela Kantorova reports.</p>

 <span class=\"postmeta postfooter\">  <big class=\"read-more\"><a href=\"http://globalvoicesonline.org/2012/10/12/czech-republic-prednadrazi-struggle-continues/\" title=\"read Czech Republic: P\x{159}edn\x{e1}dra\x{17e}\x{ed} Forced Eviction Struggle Continues\" rel=\"bookmark\">read &raquo;</a></big> 

 </span><!--.postmeta--></div><!--.entry--> 
 </div> 

</div>
							<div id=\"cycled-feature-3\" class=\"media-feature cycled-feature\" style=\"background: url(http://globalvoicesonline.org/wp-content/uploads/2012/10/1490935-400x300.jpg) center center;\">
								<h3 class=\"media-feature-caption\">
																		<a href=\"http://globalvoicesonline.org/2012/10/11/russia-democratic-public-outraged-by-release-of-pussy-riot-member/\">Russia: Democratic Public &#8220;Outraged&#8221; by Release of Pussy Riot Member</a>
								</h3>
								<br class='clear'/>
							</div>
						<div id=\"\$css_id\" class=\"featured-post cycled-feature\"><div id=\"p-363689\" class=\"p2 post publish id363689 a-kumail c-citizen-media c-english c-feature c-human-rights c-pakistan c-photos c-religion c-weblog c-women-gender y2012 m10 d11 h05 alt ctx-photos\">
 	 <h3 class=\"post-title\"><div class='media-icons'>
<span class='media-type'> 
<a href='http://globalvoicesonline.org/-/type/photos/' title='Show posts aboutPhotos'><img src='http://static.globalvoices.s3.amazonaws.com/img/tmpl/media-photos.png' alt='Photos posts' /></a>
</span> 
</div> 
 <a href=\"http://globalvoicesonline.org/2012/10/11/pakistan-religious-extremists-attack-malala-yousufzai/\" title=\"Pakistan: Religious Extremists Attack Malala Yousufzai\" rel=\"bookmark\">Pakistan: Religious Extremists Attack Malala Yousufzai</a></h3> 
 	<a href=\"http://globalvoicesonline.org/2012/10/11/pakistan-religious-extremists-attack-malala-yousufzai/\" title=\"Read this post.\"><img class=\"post-thumbnail\" alt=\"Read this post.\" src=\"http://globalvoicesonline.org/wp-content/uploads/2012/10/malala-120x120.jpg\" /></a><div class=\"entry excerpt-entry\">
<p class='excerpt-text'>Malala Yousufzai, a 14 year old girl, was shot and severely wounded by Taliban for her activism. She is famous for her \x{2018}Diary of a Pakistani School girl\x{2018} which reveals the onslaught of the Taliban against girls education in Swat, Pakistan. Netizens condemn this horrendous act.</p>

 <span class=\"postmeta postfooter\">  <big class=\"read-more\"><a href=\"http://globalvoicesonline.org/2012/10/11/pakistan-religious-extremists-attack-malala-yousufzai/\" title=\"read Pakistan: Religious Extremists Attack Malala Yousufzai\" rel=\"bookmark\">read &raquo;</a></big> 

 </span><!--.postmeta--></div><!--.entry--> 
 </div> 

</div>
							</div><!--#cyclebox-->
							<div id=\"cycle-footer\">
								<div class=\"cyclecontrols\">
									<a id=\"pauseButton\" title=\"Pause animation\"><img src=\"http://static.globalvoices.s3.amazonaws.com/img/tmpl/clear.gif\" alt=\"pause\" title=\"Pause animation\" /></a>
									<a id=\"playButton\" style=\"display:none;\" title=\"Play animation\"><img src=\"http://static.globalvoices.s3.amazonaws.com/img/tmpl/clear.gif\" alt=\"play\" title=\"Play animation\" /></a>
								</div>
								<span id=\"cycle-pager\"></span>
								&nbsp;
								<br class='clear' />
							</div>
						</div><!--#cycled-features-->

					</div><!--.cycle-container-->
					<div id=\"featured-headlines\" class=\"recent-articles\" >
						<ul class=\"headlines\" >

											<li>
						<div class=\"thumbnail-shell\">
							<a href=\"http://globalvoicesonline.org/2012/10/10/china-are-you-happy/\" title=\"Read this post.\"><img class=\"post-thumbnail\" alt=\"Read this post.\" src=\"http://globalvoicesonline.org/wp-content/uploads/2012/10/cant-hear-120x120.jpg\" /></a>						</div>
						<a href=\"http://globalvoicesonline.org/2012/10/10/china-are-you-happy/\" title=\"China: &#8216;Are You Happy?&#039;\" rel=\"bookmark\">China: &#8216;Are You Happy?&#39;</a>
						<span class=\"datestamp\">10 October 2012</span>
						<br class=\"clear\" />
					</li>
									<li>
						<div class=\"thumbnail-shell\">
							<a href=\"http://globalvoicesonline.org/2012/10/10/arab-world-the-plight-of-syrian-refugee-girls/\" title=\"Read this post.\"><img class=\"post-thumbnail\" alt=\"Read this post.\" src=\"http://globalvoicesonline.org/wp-content/uploads/2012/10/refugees.jpeg\" /></a>						</div>
						<a href=\"http://globalvoicesonline.org/2012/10/10/arab-world-the-plight-of-syrian-refugee-girls/\" title=\"Arab World: The Plight of Syrian Refugee Girls\" rel=\"bookmark\">Arab World: The Plight of Syrian Refugee Girls</a>
						<span class=\"datestamp\">10 October 2012</span>
						<br class=\"clear\" />
					</li>
									<li>
						<div class=\"thumbnail-shell\">
							<a href=\"http://globalvoicesonline.org/2012/10/09/puerto-rico-boxer-orlando-cruz-is-proud-to-be-gay/\" title=\"Read this post.\"><img class=\"post-thumbnail\" alt=\"Read this post.\" src=\"http://globalvoicesonline.org/wp-content/uploads/2012/10/orlando-cruz.png\" /></a>						</div>
						<a href=\"http://globalvoicesonline.org/2012/10/09/puerto-rico-boxer-orlando-cruz-is-proud-to-be-gay/\" title=\"Puerto Rico: Boxer Orlando Cruz Is Proud to Be Gay\" rel=\"bookmark\">Puerto Rico: Boxer Orlando Cruz Is Proud to Be Gay</a>
						<span class=\"datestamp\">9 October 2012</span>
						<br class=\"clear\" />
					</li>
									<li>
						<div class=\"thumbnail-shell\">
							<a href=\"http://globalvoicesonline.org/2012/10/09/venezuela-post-election-reflections/\" title=\"Read this post.\"><img class=\"post-thumbnail\" alt=\"Read this post.\" src=\"http://globalvoicesonline.org/wp-content/uploads/2012/10/1508960-120x120.jpg\" /></a>						</div>
						<a href=\"http://globalvoicesonline.org/2012/10/09/venezuela-post-election-reflections/\" title=\"Venezuela: Post-Election Reflections\" rel=\"bookmark\">Venezuela: Post-Election Reflections</a>
						<span class=\"datestamp\">9 October 2012</span>
						<br class=\"clear\" />
					</li>
									<li>
						<div class=\"thumbnail-shell\">
							<a href=\"http://globalvoicesonline.org/2012/10/09/kyrgyzstan-lake-son-kul-in-photos-and-prose/\" title=\"Read this post.\"><img class=\"post-thumbnail\" alt=\"Read this post.\" src=\"http://globalvoicesonline.org/wp-content/uploads/2012/10/sk-2-120x120.jpg\" /></a>						</div>
						<a href=\"http://globalvoicesonline.org/2012/10/09/kyrgyzstan-lake-son-kul-in-photos-and-prose/\" title=\"Kyrgyzstan: Lake Son-Kul in Photos and Prose\" rel=\"bookmark\">Kyrgyzstan: Lake Son-Kul in Photos and Prose</a>
						<span class=\"datestamp\">9 October 2012</span>
						<br class=\"clear\" />
					</li>
									</ul>
			</div><!--#featured-headlines-->
		</div>
	<br class='clear' />
	</div><!--#featured-->
			<div id=\"special-coverage\">
			<h2>Special Coverage</h2>
			<div id=\"special-coverage-pages\">
				<div id=\"special-coverage-1\">
										<a id=\"sc-next\"><img src=\"http://static.globalvoices.s3.amazonaws.com/img/tmpl/sc-next.png\"></a>
										<ul>
									<li>
							<a href=\"http://globalvoicesonline.org/specialcoverage/europe-in-crisis/\" title=\"Europe in Crisis\"><a href=\"http://globalvoicesonline.org/specialcoverage/europe-in-crisis/\" title=\"Read this post.\"><img class=\"post-thumbnail\" alt=\"Read this post.\" src=\"http://globalvoicesonline.org/wp-content/uploads/2011/09/acropolis-120x120.jpeg\" /></a></a>
							<h3 class=\"title\">
								<a href=\"http://globalvoicesonline.org/specialcoverage/europe-in-crisis/\" title=\"Europe in Crisis\">Europe in Crisis</a>
							</h3>
							<!--<p class=\"more-link\"<a href=\"http://globalvoicesonline.org/specialcoverage/europe-in-crisis/\" title=\"Europe in Crisis\"> &nbsp;read&nbsp;&raquo;</a></p>-->

						</li>

									<li>
							<a href=\"http://globalvoicesonline.org/specialcoverage/russias-protest-movement/\" title=\"Russia's Protest Movement\"><a href=\"http://globalvoicesonline.org/specialcoverage/russias-protest-movement/\" title=\"Read this post.\"><img class=\"post-thumbnail\" alt=\"Read this post.\" src=\"http://globalvoicesonline.org/wp-content/uploads/2012/10/putin-protests.jpg\" /></a></a>
							<h3 class=\"title\">
								<a href=\"http://globalvoicesonline.org/specialcoverage/russias-protest-movement/\" title=\"Russia's Protest Movement\">Russia's Protest Movement</a>
							</h3>
							<!--<p class=\"more-link\"<a href=\"http://globalvoicesonline.org/specialcoverage/russias-protest-movement/\" title=\"Russia's Protest Movement\"> &nbsp;read&nbsp;&raquo;</a></p>-->

						</li>

									<li>
							<a href=\"http://globalvoicesonline.org/specialcoverage/venezuela-elections-2012/\" title=\"Venezuela Elections 2012\"><a href=\"http://globalvoicesonline.org/specialcoverage/venezuela-elections-2012/\" title=\"Read this post.\"><img class=\"post-thumbnail\" alt=\"Read this post.\" src=\"http://globalvoicesonline.org/wp-content/uploads/2012/10/venezuela-copy.jpg\" /></a></a>
							<h3 class=\"title\">
								<a href=\"http://globalvoicesonline.org/specialcoverage/venezuela-elections-2012/\" title=\"Venezuela Elections 2012\">Venezuela Elections 2012</a>
							</h3>
							<!--<p class=\"more-link\"<a href=\"http://globalvoicesonline.org/specialcoverage/venezuela-elections-2012/\" title=\"Venezuela Elections 2012\"> &nbsp;read&nbsp;&raquo;</a></p>-->

						</li>

									<li>
							<a href=\"http://globalvoicesonline.org/specialcoverage/syria-protest-2011/\" title=\"Syria Protests 2011/12\"><a href=\"http://globalvoicesonline.org/specialcoverage/syria-protest-2011/\" title=\"Read this post.\"><img class=\"post-thumbnail\" alt=\"Read this post.\" src=\"http://globalvoicesonline.org/wp-content/uploads/2011/06/Syria-protester.jpg\" /></a></a>
							<h3 class=\"title\">
								<a href=\"http://globalvoicesonline.org/specialcoverage/syria-protest-2011/\" title=\"Syria Protests 2011/12\">Syria Protests 2011/12</a>
							</h3>
							<!--<p class=\"more-link\"<a href=\"http://globalvoicesonline.org/specialcoverage/syria-protest-2011/\" title=\"Syria Protests 2011/12\"> &nbsp;read&nbsp;&raquo;</a></p>-->

						</li>

									</ul>
						<br class='clear'/>
					</div>
					<div id='special-coverage-2' style=\"display:none;\">
						<a id=\"sc-prev\"><img src=\"http://static.globalvoices.s3.amazonaws.com/img/tmpl/sc-prev.png\"></a>
						<ul >
										<li>
							<a href=\"http://globalvoicesonline.org/specialcoverage/yemen-protests-2011/\" title=\"Yemen Protests 2011/12\"><a href=\"http://globalvoicesonline.org/specialcoverage/yemen-protests-2011/\" title=\"Read this post.\"><img class=\"post-thumbnail\" alt=\"Read this post.\" src=\"http://globalvoicesonline.org/wp-content/uploads/2011/11/Yemen-protests-copy.jpg\" /></a></a>
							<h3 class=\"title\">
								<a href=\"http://globalvoicesonline.org/specialcoverage/yemen-protests-2011/\" title=\"Yemen Protests 2011/12\">Yemen Protests 2011/12</a>
							</h3>
							<!--<p class=\"more-link\"<a href=\"http://globalvoicesonline.org/specialcoverage/yemen-protests-2011/\" title=\"Yemen Protests 2011/12\"> &nbsp;read&nbsp;&raquo;</a></p>-->

						</li>

									<li>
							<a href=\"http://globalvoicesonline.org/specialcoverage/indigenous-rights/\" title=\"Indigenous Rights\"><a href=\"http://globalvoicesonline.org/specialcoverage/indigenous-rights/\" title=\"Read this post.\"><img class=\"post-thumbnail\" alt=\"Read this post.\" src=\"http://globalvoicesonline.org/wp-content/uploads/2011/05/Hmong-baby-100x100.jpg\" /></a></a>
							<h3 class=\"title\">
								<a href=\"http://globalvoicesonline.org/specialcoverage/indigenous-rights/\" title=\"Indigenous Rights\">Indigenous Rights</a>
							</h3>
							<!--<p class=\"more-link\"<a href=\"http://globalvoicesonline.org/specialcoverage/indigenous-rights/\" title=\"Indigenous Rights\"> &nbsp;read&nbsp;&raquo;</a></p>-->

						</li>

									<li>
							<a href=\"http://globalvoicesonline.org/specialcoverage/international-relations-security/\" title=\"International Relations & Security\"><a href=\"http://globalvoicesonline.org/specialcoverage/international-relations-security/\" title=\"Read this post.\"><img class=\"post-thumbnail\" alt=\"Read this post.\" src=\"http://globalvoicesonline.org/wp-content/uploads/2012/05/globe.jpg\" /></a></a>
							<h3 class=\"title\">
								<a href=\"http://globalvoicesonline.org/specialcoverage/international-relations-security/\" title=\"International Relations & Security\">International Relations & Security</a>
							</h3>
							<!--<p class=\"more-link\"<a href=\"http://globalvoicesonline.org/specialcoverage/international-relations-security/\" title=\"International Relations & Security\"> &nbsp;read&nbsp;&raquo;</a></p>-->

						</li>

									<li>
							<a href=\"http://globalvoicesonline.org/specialcoverage/occupy-worldwide/\" title=\"#Occupy Worldwide\"><a href=\"http://globalvoicesonline.org/specialcoverage/occupy-worldwide/\" title=\"Read this post.\"><img class=\"post-thumbnail\" alt=\"Read this post.\" src=\"http://globalvoicesonline.org/wp-content/uploads/2011/10/877992-100x100.jpg\" /></a></a>
							<h3 class=\"title\">
								<a href=\"http://globalvoicesonline.org/specialcoverage/occupy-worldwide/\" title=\"#Occupy Worldwide\">#Occupy Worldwide</a>
							</h3>
							<!--<p class=\"more-link\"<a href=\"http://globalvoicesonline.org/specialcoverage/occupy-worldwide/\" title=\"#Occupy Worldwide\"> &nbsp;read&nbsp;&raquo;</a></p>-->

						</li>

								</ul>
					<br class=\"clear\"/>
				</div>
			</div>
		</div>
		<span class=\"more-link\"><a href='http://globalvoicesonline.org/specialcoverage/' title='read Special Coverage' >More &raquo;</a> 
</span>	
<div id=\"post-archive\" class=\"home archive-normal\">
	<h2>Latest stories</h2>

	<div class='dategroup'>
<h3 class='datestamp'>14 October 2012</h3>
<div id=\"p-363919\" class=\"p3 post publish id363919 a-asteris-masouras c-english c-gay-rights-lgbt c-greece c-greek c-human-rights c-protest c-religion c-western-europe y2012 m10 d15 h01\">
 	 <h3 class=\"post-title\"> <a href=\"http://globalvoicesonline.org/2012/10/14/greece-theater-critic-assaulted-by-neo-nazis-and-religious-groups-protesting-play/\" title=\"Greece: Theater Critic Assaulted by Neo-nazis and Religious Groups Protesting Play\" rel=\"bookmark\">Greece: Theater Critic Assaulted by Neo-nazis and Religious Groups Protesting Play</a></h3> 
 	<a href=\"http://globalvoicesonline.org/2012/10/14/greece-theater-critic-assaulted-by-neo-nazis-and-religious-groups-protesting-play/\" title=\"Read this post.\"><img class=\"post-thumbnail\" alt=\"Read this post.\" src=\"http://globalvoicesonline.org/wp-content/uploads/2012/10/8083710631_4edbd9ee7c_z-120x120.jpg\" /></a><div class=\"postmeta postheader\">
 	 <span class='credit-text'><span class=\"contributor\">Written by <a href='http://globalvoicesonline.org/author/asteris-masouras/' title='View all posts by Asteris Masouras'>Asteris Masouras</a></span></span> 
 &middot; <span class='primary-category'><a href=\"http://globalvoicesonline.org/-/world/western-europe/\" title=\"Show posts about Western Europe\">Western Europe</a></span>
</div> <!--.postmeta-->
<div class=\"entry excerpt-entry\">
<p class='excerpt-text'>Religious groups and neo-nazis protested against gay-themed play Corpus Christi in Athens on 11 October, 2012. Deeming it blasphemous, they assaulted a theater critic and forced the cancellation of the performance. Netizens reacted in shocked outrage, demanding an end to the unchecked spiral of violence perpetrated by neo-nazis in recent months.</p>

 <span class=\"postmeta postfooter\"> <div class=\"share-icons\"><ul class='share-icon-list  share-icon-list-labels'> 
<li> 
<a href='http://www.facebook.com/share.php?u=http%3A%2F%2Fglobalvoicesonline.org%2F2012%2F10%2F14%2Fgreece-theater-critic-assaulted-by-neo-nazis-and-religious-groups-protesting-play%2F' id='gv-st_facebook' title='facebook' target=\"new\" ><img src='http://static.globalvoices.s3.amazonaws.com/img/tmpl/st/st-facebook.gif' alt='facebook' /></a></li>
<li> 
<a href='http://twitter.com/share?url=http%3A%2F%2Fglobalvoicesonline.org%2F2012%2F10%2F14%2Fgreece-theater-critic-assaulted-by-neo-nazis-and-religious-groups-protesting-play%2F&text=Greece%3A+Theater+Critic+Assaulted+by+Neo-nazis+and+Religious+Groups+Protesting+Play&via=globalvoices' id='gv-st_twitter' title='twitter' target=\"new\" ><img src='http://static.globalvoices.s3.amazonaws.com/img/tmpl/st/st-twitter.gif' alt='twitter' /></a></li>
</ul> 
</div> &middot;  <big class=\"read-more\"><a href=\"http://globalvoicesonline.org/2012/10/14/greece-theater-critic-assaulted-by-neo-nazis-and-religious-groups-protesting-play/\" title=\"read Greece: Theater Critic Assaulted by Neo-nazis and Religious Groups Protesting Play\" rel=\"bookmark\">read &raquo;</a></big> 

 </span><!--.postmeta--></div><!--.entry--> 
 </div> 

<div id=\"p-364467\" class=\"p4 post publish id364467 a-osama-khalid c-english c-human-rights c-middle-east-north-africa c-saudi-arabia c-weblog c-women-gender y2012 m10 d14 h07 alt\">
 	 <h3 class=\"post-title\"> <a href=\"http://globalvoicesonline.org/2012/10/14/saudi-arabia-women2drive-steps-up-tone-blames-government-policies/\" title=\"Saudi Arabia: Women2Drive Steps Up Tone; Blames Government Policies\" rel=\"bookmark\">Saudi Arabia: Women2Drive Steps Up Tone; Blames Government Policies</a></h3> 
 	<div class=\"postmeta postheader\">
 	 <span class='credit-text'><span class=\"contributor\">Written by <a href='http://globalvoicesonline.org/author/osama-khalid/' title='View all posts by Osama Khalid'>Osama Khalid</a></span></span> 
 &middot; <span class='primary-category'><a href=\"http://globalvoicesonline.org/-/world/middle-east-north-africa/\" title=\"Show posts about Middle East &amp; North Africa\">Middle East &amp; North Africa</a></span>
</div> <!--.postmeta-->
<div class=\"entry excerpt-entry\">
<p class='excerpt-text'>Women2Drive, later renamed Right2Dignity, has been campaigning for lifting the ban on women's right to drive by calling for days in which women get behind the wheel and supporting lawsuits against the Interior Ministry for refusing to grant women driving licenses. Now they are blaming the government for the ban, saying that if the Saudi monarchy wanted to lift it, it would have done so earlier.</p>

 <span class=\"postmeta postfooter\"> <div class=\"share-icons\"><ul class='share-icon-list  share-icon-list-labels'> 
<li> 
<a href='http://www.facebook.com/share.php?u=http%3A%2F%2Fglobalvoicesonline.org%2F2012%2F10%2F14%2Fsaudi-arabia-women2drive-steps-up-tone-blames-government-policies%2F' id='gv-st_facebook' title='facebook' target=\"new\" ><img src='http://static.globalvoices.s3.amazonaws.com/img/tmpl/st/st-facebook.gif' alt='facebook' /></a></li>
<li> 
<a href='http://twitter.com/share?url=http%3A%2F%2Fglobalvoicesonline.org%2F2012%2F10%2F14%2Fsaudi-arabia-women2drive-steps-up-tone-blames-government-policies%2F&text=Saudi+Arabia%3A+Women2Drive+Steps+Up+Tone%3B+Blames+Government+Policies&via=globalvoices' id='gv-st_twitter' title='twitter' target=\"new\" ><img src='http://static.globalvoices.s3.amazonaws.com/img/tmpl/st/st-twitter.gif' alt='twitter' /></a></li>
</ul> 
</div> &middot;  <big class=\"read-more\"><a href=\"http://globalvoicesonline.org/2012/10/14/saudi-arabia-women2drive-steps-up-tone-blames-government-policies/\" title=\"read Saudi Arabia: Women2Drive Steps Up Tone; Blames Government Policies\" rel=\"bookmark\">read &raquo;</a></big> 

 </span><!--.postmeta--></div><!--.entry--> 
 </div> 

<div id=\"p-362678\" class=\"p5 post publish id362678 a-gershom-ndhovu c-citizen-media c-development c-economics-business c-english c-environment c-health c-sub-saharan-africa c-video c-weblog c-zambia y2012 m10 d14 h07 ctx-video\">
 	 <h3 class=\"post-title\"><div class='media-icons'>
<span class='media-type'> 
<a href='http://globalvoicesonline.org/-/type/video/' title='Show posts aboutVideo'><img src='http://static.globalvoices.s3.amazonaws.com/img/tmpl/media-video.png' alt='Video posts' /></a>
</span> 
</div> 
 <a href=\"http://globalvoicesonline.org/2012/10/14/zambia-youtube-documentary-on-negative-impact-of-copper-mining/\" title=\"Zambia: YouTube Documentary on Negative Impact of Copper Mining\" rel=\"bookmark\">Zambia: YouTube Documentary on Negative Impact of Copper Mining</a></h3> 
 	<a href=\"http://globalvoicesonline.org/2012/10/14/zambia-youtube-documentary-on-negative-impact-of-copper-mining/\" title=\"Read this post.\"><img class=\"post-thumbnail\" alt=\"Read this post.\" src=\"http://globalvoicesonline.org/wp-content/uploads/2012/10/copperbelt-120x120.png\" /></a><div class=\"postmeta postheader\">
 	 <span class='credit-text'><span class=\"contributor\">Written by <a href='http://globalvoicesonline.org/author/gershom-ndhovu/' title='View all posts by Gershom Ndhlovu'>Gershom Ndhlovu</a></span></span> 
 &middot; <span class='primary-category'><a href=\"http://globalvoicesonline.org/-/world/sub-saharan-africa/\" title=\"Show posts about Sub-Saharan Africa\">Sub-Saharan Africa</a></span>
</div> <!--.postmeta-->
<!-- NO SMALL CONTEXT BADGE AVAILABLE FOR Video--><div class=\"entry excerpt-entry\">
<p class='excerpt-text'>A documentary titled \x{201c}Zambia: Good Copper, Bad Copper\x{201d} about Zambian copper mining and its negative impact on society has emerged on YouTube and has so far attracted over 6,000 hits. After watching the documentary, one YouTube user wrote, \"Cry our beloved country.
Why should we remain poor when a coveted product is plenty and mined at the expense of the locals' health.\"</p>

 <span class=\"postmeta postfooter\"> <div class=\"share-icons\"><ul class='share-icon-list  share-icon-list-labels'> 
<li> 
<a href='http://www.facebook.com/share.php?u=http%3A%2F%2Fglobalvoicesonline.org%2F2012%2F10%2F14%2Fzambia-youtube-documentary-on-negative-impact-of-copper-mining%2F' id='gv-st_facebook' title='facebook' target=\"new\" ><img src='http://static.globalvoices.s3.amazonaws.com/img/tmpl/st/st-facebook.gif' alt='facebook' /></a></li>
<li> 
<a href='http://twitter.com/share?url=http%3A%2F%2Fglobalvoicesonline.org%2F2012%2F10%2F14%2Fzambia-youtube-documentary-on-negative-impact-of-copper-mining%2F&text=Zambia%3A+YouTube+Documentary+on+Negative+Impact+of+Copper+Mining&via=globalvoices' id='gv-st_twitter' title='twitter' target=\"new\" ><img src='http://static.globalvoices.s3.amazonaws.com/img/tmpl/st/st-twitter.gif' alt='twitter' /></a></li>
</ul> 
</div> &middot;  <big class=\"read-more\"><a href=\"http://globalvoicesonline.org/2012/10/14/zambia-youtube-documentary-on-negative-impact-of-copper-mining/\" title=\"read Zambia: YouTube Documentary on Negative Impact of Copper Mining\" rel=\"bookmark\">read &raquo;</a></big> 

 </span><!--.postmeta--></div><!--.entry--> 
 </div> 

<div id=\"p-363897\" class=\"p6 post publish id363897 a-ndesanjo-macha c-citizen-media c-development c-digital-activism c-education c-english c-food c-health c-humanitarian-response c-sierra-leone c-sub-saharan-africa c-weblog y2012 m10 d14 h12 alt\">
 	 <h3 class=\"post-title\"> <a href=\"http://globalvoicesonline.org/2012/10/14/sierra-leone-is-ami-musa-the-saddest-pinterest-page-in-the-world/\" title=\"Sierra Leone: Is Ami Musa the Saddest Pinterest Page in the World?\" rel=\"bookmark\">Sierra Leone: Is Ami Musa the Saddest Pinterest Page in the World?</a></h3> 
 	<a href=\"http://globalvoicesonline.org/2012/10/14/sierra-leone-is-ami-musa-the-saddest-pinterest-page-in-the-world/\" title=\"Read this post.\"><img class=\"post-thumbnail\" alt=\"Read this post.\" src=\"http://globalvoicesonline.org/wp-content/uploads/2012/10/pinterest-shoes-120x120.jpg\" /></a><div class=\"postmeta postheader\">
 	 <span class='credit-text'><span class=\"contributor\">Written by <a href='http://globalvoicesonline.org/author/ndesanjo-macha/' title='View all posts by Ndesanjo Macha'>Ndesanjo Macha</a></span></span> 
 &middot; <span class='primary-category'><a href=\"http://globalvoicesonline.org/-/world/sub-saharan-africa/\" title=\"Show posts about Sub-Saharan Africa\">Sub-Saharan Africa</a></span>
</div> <!--.postmeta-->
<div class=\"entry excerpt-entry\">
<p class='excerpt-text'>One blog, Lovelyish, considers a Pinterest campaign about  a 13-year-old girl Ami Musa from Sierra Leone by UNICEF UK to raise awareness about children living in poverty in Africa \"the saddest Pinterest page in the world.\" Another blogger, Tom Murphy, argues that Pinterest represents a bit of a brave new world for NGOs to reach newer audiences.</p>

 <span class=\"postmeta postfooter\"> <div class=\"share-icons\"><ul class='share-icon-list  share-icon-list-labels'> 
<li> 
<a href='http://www.facebook.com/share.php?u=http%3A%2F%2Fglobalvoicesonline.org%2F2012%2F10%2F14%2Fsierra-leone-is-ami-musa-the-saddest-pinterest-page-in-the-world%2F' id='gv-st_facebook' title='facebook' target=\"new\" ><img src='http://static.globalvoices.s3.amazonaws.com/img/tmpl/st/st-facebook.gif' alt='facebook' /></a></li>
<li> 
<a href='http://twitter.com/share?url=http%3A%2F%2Fglobalvoicesonline.org%2F2012%2F10%2F14%2Fsierra-leone-is-ami-musa-the-saddest-pinterest-page-in-the-world%2F&text=Sierra+Leone%3A+Is+Ami+Musa+the+Saddest+Pinterest+Page+in+the+World%3F&via=globalvoices' id='gv-st_twitter' title='twitter' target=\"new\" ><img src='http://static.globalvoices.s3.amazonaws.com/img/tmpl/st/st-twitter.gif' alt='twitter' /></a></li>
</ul> 
</div> &middot;  <big class=\"read-more\"><a href=\"http://globalvoicesonline.org/2012/10/14/sierra-leone-is-ami-musa-the-saddest-pinterest-page-in-the-world/\" title=\"read Sierra Leone: Is Ami Musa the Saddest Pinterest Page in the World?\" rel=\"bookmark\">read &raquo;</a></big> 

 </span><!--.postmeta--></div><!--.entry--> 
 </div> 

<div id=\"p-363539\" class=\"p7 post publish id363539 a-maria-sidiropoulou c-citizen-media c-english c-greece c-greek c-human-rights c-protest c-western-europe c-youth y2012 m10 d14 h04\">
 	 <h3 class=\"post-title\"> <a href=\"http://globalvoicesonline.org/2012/10/14/greece-police-post-photos-of-youth-detained-at-general-strike/\" title=\"Greece: Police Post Photos of Youth Detained at General Strike\" rel=\"bookmark\">Greece: Police Post Photos of Youth Detained at General Strike</a></h3> 
 	<a href=\"http://globalvoicesonline.org/2012/10/14/greece-police-post-photos-of-youth-detained-at-general-strike/\" title=\"Read this post.\"><img class=\"post-thumbnail\" alt=\"Read this post.\" src=\"http://el.globalvoicesonline.org/wp-content/uploads/2012/10/st-375x281.jpg\" /></a><div class=\"postmeta postheader\">
 	 <span class='credit-text'><span class=\"contributor\">Written by <a href='http://globalvoicesonline.org/author/maria-sidiropoulou/' title='View all posts by Maria Sidiropoulou'>Maria Sidiropoulou</a></span></span> 
 &middot; <span class='primary-category'><a href=\"http://globalvoicesonline.org/-/world/western-europe/\" title=\"Show posts about Western Europe\">Western Europe</a></span>
</div> <!--.postmeta-->
<div class=\"entry excerpt-entry\">
<p class='excerpt-text'>Greek police preemptively arrested and beat young people intending to join massive anti-austerity demonstrations on September 26, 2012. When they also published their photos and identities online, furious reactions ensued from Greek netizens.</p>

 <span class=\"postmeta postfooter\"> <div class=\"share-icons\"><ul class='share-icon-list  share-icon-list-labels'> 
<li> 
<a href='http://www.facebook.com/share.php?u=http%3A%2F%2Fglobalvoicesonline.org%2F2012%2F10%2F14%2Fgreece-police-post-photos-of-youth-detained-at-general-strike%2F' id='gv-st_facebook' title='facebook' target=\"new\" ><img src='http://static.globalvoices.s3.amazonaws.com/img/tmpl/st/st-facebook.gif' alt='facebook' /></a></li>
<li> 
<a href='http://twitter.com/share?url=http%3A%2F%2Fglobalvoicesonline.org%2F2012%2F10%2F14%2Fgreece-police-post-photos-of-youth-detained-at-general-strike%2F&text=Greece%3A+Police+Post+Photos+of+Youth+Detained+at+General+Strike&via=globalvoices' id='gv-st_twitter' title='twitter' target=\"new\" ><img src='http://static.globalvoices.s3.amazonaws.com/img/tmpl/st/st-twitter.gif' alt='twitter' /></a></li>
</ul> 
</div> &middot;  <big class=\"read-more\"><a href=\"http://globalvoicesonline.org/2012/10/14/greece-police-post-photos-of-youth-detained-at-general-strike/\" title=\"read Greece: Police Post Photos of Youth Detained at General Strike\" rel=\"bookmark\">read &raquo;</a></big> 

 </span><!--.postmeta--></div><!--.entry--> 
 </div> 

</div><!--end .dategroup-->
 <div class='dategroup'>
<h3 class='datestamp'>13 October 2012</h3>
<div id=\"p-364553\" class=\"p8 post publish id364553 a-rezwan c-arts-culture c-development c-english c-human-rights c-politics c-south-asia c-sri-lanka c-weblog c-youth y2012 m10 d14 h03 alt\">
 	 <h3 class=\"post-title\"> <a href=\"http://globalvoicesonline.org/2012/10/13/sri-lanka-the-future-in-the-hand-of-young-leaders/\" title=\"Sri Lanka: The Future In The Hand Of Young Leaders\" rel=\"bookmark\">Sri Lanka: The Future In The Hand Of Young Leaders</a></h3> 
 	<a href=\"http://globalvoicesonline.org/2012/10/13/sri-lanka-the-future-in-the-hand-of-young-leaders/\" title=\"Read this post.\"><img class=\"post-thumbnail\" alt=\"Read this post.\" src=\"http://globalvoicesonline.org/wp-content/uploads/2012/10/show-you-care-120x120.jpg\" /></a><div class=\"postmeta postheader\">
 	 <span class='credit-text'><span class=\"contributor\">Written by <a href='http://globalvoicesonline.org/author/rezwan/' title='View all posts by Rezwan'>Rezwan</a></span></span> 
 &middot; <span class='primary-category'><a href=\"http://globalvoicesonline.org/-/world/south-asia/\" title=\"Show posts about South Asia\">South Asia</a></span>
</div> <!--.postmeta-->
<div class=\"entry excerpt-entry\">
<p class='excerpt-text'>Sri Lanka Unites (SLU) is a youth reconciliation movement led by a team of young professionals drawn from different ethnicities and religions in Sri Lanka who are working towards reconciliation, peace, change and are kindling hope. It is organizing workshops, leadership conferences and school tours across the country.</p>

 <span class=\"postmeta postfooter\"> <div class=\"share-icons\"><ul class='share-icon-list  share-icon-list-labels'> 
<li> 
<a href='http://www.facebook.com/share.php?u=http%3A%2F%2Fglobalvoicesonline.org%2F2012%2F10%2F13%2Fsri-lanka-the-future-in-the-hand-of-young-leaders%2F' id='gv-st_facebook' title='facebook' target=\"new\" ><img src='http://static.globalvoices.s3.amazonaws.com/img/tmpl/st/st-facebook.gif' alt='facebook' /></a></li>
<li> 
<a href='http://twitter.com/share?url=http%3A%2F%2Fglobalvoicesonline.org%2F2012%2F10%2F13%2Fsri-lanka-the-future-in-the-hand-of-young-leaders%2F&text=Sri+Lanka%3A+The+Future+In+The+Hand+Of+Young+Leaders&via=globalvoices' id='gv-st_twitter' title='twitter' target=\"new\" ><img src='http://static.globalvoices.s3.amazonaws.com/img/tmpl/st/st-twitter.gif' alt='twitter' /></a></li>
</ul> 
</div> &middot;  <big class=\"read-more\"><a href=\"http://globalvoicesonline.org/2012/10/13/sri-lanka-the-future-in-the-hand-of-young-leaders/\" title=\"read Sri Lanka: The Future In The Hand Of Young Leaders\" rel=\"bookmark\">read &raquo;</a></big> 

 </span><!--.postmeta--></div><!--.entry--> 
 </div> 

<div id=\"p-363408\" class=\"p9 post publish id363408 a-eleanor-staniforth c-citizen-media c-digital-activism c-freedom-of-speech c-governance c-law c-media-journalism c-photos c-politics c-protest c-spain c-spanish c-weblog c-western-europe y2012 m10 d13 h07 ctx-photos\">
 	 <h3 class=\"post-title\"><div class='media-icons'>
<span class='media-type'> 
<a href='http://globalvoicesonline.org/-/type/photos/' title='Show posts aboutPhotos'><img src='http://static.globalvoices.s3.amazonaws.com/img/tmpl/media-photos.png' alt='Photos posts' /></a>
</span> 
</div> 
 <a href=\"http://globalvoicesonline.org/2012/10/13/spain-government-insults-judge-for-exonerating-protestors/\" title=\"Spain: Government Insults Judge for Exonerating Protestors\" rel=\"bookmark\">Spain: Government Insults Judge for Exonerating Protestors</a></h3> 
 	<a href=\"http://globalvoicesonline.org/2012/10/13/spain-government-insults-judge-for-exonerating-protestors/\" title=\"Read this post.\"><img class=\"post-thumbnail\" alt=\"Read this post.\" src=\"http://es.globalvoicesonline.org/wp-content/uploads/2012/10/pijoacrata1-120x120.jpg\" /></a><div class=\"postmeta postheader\">
 	 <span class='credit-text'><span class=\"contributor\">Written by <a href='http://es.globalvoicesonline.org/author/lourdes-sada/' title='View all posts by Lourdes Sada'>Lourdes Sada</a></span> &middot; <span class=\"contributor\">Translated by <a href='http://globalvoicesonline.org/author/eleanor-staniforth/' class='url' title='View all posts by Eleanor Staniforth'>Eleanor Staniforth</a></span></span> 
 &middot; <span class='primary-category'><a href=\"http://globalvoicesonline.org/-/world/western-europe/\" title=\"Show posts about Western Europe\">Western Europe</a></span>
</div> <!--.postmeta-->
<!-- NO SMALL CONTEXT BADGE AVAILABLE FOR Photos--><div class=\"entry excerpt-entry\">
<p class='excerpt-text'>Judge Pedraz's writ, which closes the case against eight people detained at the 25-S protests, has not gone down at all well in government circles. The Congress spokesperson, Rafael Hernando, has described the decision as \"indecent and unacceptable\" and labelled the judge a \"posh anarchist.\"</p>

 <span class=\"postmeta postfooter\"> <div class=\"share-icons\"><ul class='share-icon-list  share-icon-list-labels'> 
<li> 
<a href='http://www.facebook.com/share.php?u=http%3A%2F%2Fglobalvoicesonline.org%2F2012%2F10%2F13%2Fspain-government-insults-judge-for-exonerating-protestors%2F' id='gv-st_facebook' title='facebook' target=\"new\" ><img src='http://static.globalvoices.s3.amazonaws.com/img/tmpl/st/st-facebook.gif' alt='facebook' /></a></li>
<li> 
<a href='http://twitter.com/share?url=http%3A%2F%2Fglobalvoicesonline.org%2F2012%2F10%2F13%2Fspain-government-insults-judge-for-exonerating-protestors%2F&text=Spain%3A+Government+Insults+Judge+for+Exonerating+Protestors&via=globalvoices' id='gv-st_twitter' title='twitter' target=\"new\" ><img src='http://static.globalvoices.s3.amazonaws.com/img/tmpl/st/st-twitter.gif' alt='twitter' /></a></li>
</ul> 
</div> &middot;  <big class=\"read-more\"><a href=\"http://globalvoicesonline.org/2012/10/13/spain-government-insults-judge-for-exonerating-protestors/\" title=\"read Spain: Government Insults Judge for Exonerating Protestors\" rel=\"bookmark\">read &raquo;</a></big> 

 </span><!--.postmeta--></div><!--.entry--> 
 </div> 

<div id=\"p-363630\" class=\"p10 post publish id363630 a-natalia-laczko c-citizen-media c-development c-economics-business c-environment c-governance c-photos c-portuguese c-sao-tome-and-principe c-sub-saharan-africa c-weblog y2012 m10 d13 h01 alt ctx-photos\">
 	 <h3 class=\"post-title\"><div class='media-icons'>
<span class='media-type'> 
<a href='http://globalvoicesonline.org/-/type/photos/' title='Show posts aboutPhotos'><img src='http://static.globalvoices.s3.amazonaws.com/img/tmpl/media-photos.png' alt='Photos posts' /></a>
</span> 
</div> 
 <a href=\"http://globalvoicesonline.org/2012/10/13/sao-tome-principe-deforestation-threatens-biodiversity/\" title=\"S\x{e3}o Tom\x{e9} &amp; Pr\x{ed}ncipe: Deforestation Threatens Biodiversity\" rel=\"bookmark\">S\x{e3}o Tom\x{e9} &#038; Pr\x{ed}ncipe: Deforestation Threatens Biodiversity</a></h3> 
 	<a href=\"http://globalvoicesonline.org/2012/10/13/sao-tome-principe-deforestation-threatens-biodiversity/\" title=\"Read this post.\"><img class=\"post-thumbnail\" alt=\"Read this post.\" src=\"http://pt.globalvoicesonline.org/wp-content/uploads/2012/10/aves-sao-tome-120x120.jpg\" /></a><div class=\"postmeta postheader\">
 	 <span class='credit-text'><span class=\"contributor\">Written by <a href='http://pt.globalvoicesonline.org/author/mario-lopes/' title='View all posts by M\x{e1}rio Lopes'>M\x{e1}rio Lopes</a></span> &middot; <span class=\"contributor\">Translated by <a href='http://globalvoicesonline.org/author/natalia-laczko/' class='url' title='View all posts by Natalia Laczko'>Natalia Laczko</a></span></span> 
 &middot; <span class='primary-category'><a href=\"http://globalvoicesonline.org/-/world/sub-saharan-africa/\" title=\"Show posts about Sub-Saharan Africa\">Sub-Saharan Africa</a></span>
</div> <!--.postmeta-->
<!-- NO SMALL CONTEXT BADGE AVAILABLE FOR Photos--><div class=\"entry excerpt-entry\">
<p class='excerpt-text'>S\x{e3}o Tom\x{e9} and Pr\x{ed}ncipe, like other islands in the Gulf of Guinea, is one of the countries on the West African coast that stands out when the issue at hand is biodiversity. However, large areas of its unique forests are disappearing to make way for monocultures for the production of biofuel.</p>

 <span class=\"postmeta postfooter\"> <div class=\"share-icons\"><ul class='share-icon-list  share-icon-list-labels'> 
<li> 
<a href='http://www.facebook.com/share.php?u=http%3A%2F%2Fglobalvoicesonline.org%2F2012%2F10%2F13%2Fsao-tome-principe-deforestation-threatens-biodiversity%2F' id='gv-st_facebook' title='facebook' target=\"new\" ><img src='http://static.globalvoices.s3.amazonaws.com/img/tmpl/st/st-facebook.gif' alt='facebook' /></a></li>
<li> 
<a href='http://twitter.com/share?url=http%3A%2F%2Fglobalvoicesonline.org%2F2012%2F10%2F13%2Fsao-tome-principe-deforestation-threatens-biodiversity%2F&text=S%C3%A3o+Tom%C3%A9+%26%23038%3B+Pr%C3%ADncipe%3A+Deforestation+Threatens+Biodiversity&via=globalvoices' id='gv-st_twitter' title='twitter' target=\"new\" ><img src='http://static.globalvoices.s3.amazonaws.com/img/tmpl/st/st-twitter.gif' alt='twitter' /></a></li>
</ul> 
</div> &middot;  <big class=\"read-more\"><a href=\"http://globalvoicesonline.org/2012/10/13/sao-tome-principe-deforestation-threatens-biodiversity/\" title=\"read S\x{e3}o Tom\x{e9} &amp; Pr\x{ed}ncipe: Deforestation Threatens Biodiversity\" rel=\"bookmark\">read &raquo;</a></big> 

 </span><!--.postmeta--></div><!--.entry--> 
 </div> 

</div><!--end .dategroup-->
 <div class='dategroup'>
<h3 class='datestamp'>12 October 2012</h3>
<div id=\"p-364267\" class=\"p11 post publish id364267 a-kimberly-shiller c-citizen-media c-digital-activism c-latin-america c-mexico c-music c-protest c-spanish c-weblog y2012 m10 d13 h03\">
 	 <h3 class=\"post-title\"> <a href=\"http://globalvoicesonline.org/2012/10/12/mexico-yosoy132-and-the-festival-corona-capital-2012/\" title=\"Mexico: #YoSoy132 and the Festival &#8216;Corona Capital 2012&#8242;\" rel=\"bookmark\">Mexico: #YoSoy132 and the Festival &#8216;Corona Capital 2012&#8242;</a></h3> 
 	<a href=\"http://globalvoicesonline.org/2012/10/12/mexico-yosoy132-and-the-festival-corona-capital-2012/\" title=\"Read this post.\"><img class=\"post-thumbnail\" alt=\"Read this post.\" src=\"http://es.globalvoicesonline.org/wp-content/uploads/2012/10/Captura-de-pantalla-2012-08-06-a-las-15.57.57-120x120.png\" /></a><div class=\"postmeta postheader\">
 	 <span class='credit-text'><span class=\"contributor\">Written by <a href='http://es.globalvoicesonline.org/author/j-tadeo/' title='View all posts by J. Tadeo'>J. Tadeo</a></span> &middot; <span class=\"contributor\">Translated by <a href='http://globalvoicesonline.org/author/kimberly-shiller/' class='url' title='View all posts by Kimberly Shiller'>Kimberly Shiller</a></span></span> 
 &middot; <span class='primary-category'><a href=\"http://globalvoicesonline.org/-/world/latin-america/\" title=\"Show posts about Latin America\">Latin America</a></span>
</div> <!--.postmeta-->
<div class=\"entry excerpt-entry\">
<p class='excerpt-text'>Corona Capital 2012, a musical festival in Mexico where bands such as New Order, Franz Ferdinand, The Raveonettes and many others will perform, has been immersed in a controversy, thanks to a boycott promoted by the movement #YoSoy132.</p>

 <span class=\"postmeta postfooter\"> <div class=\"share-icons\"><ul class='share-icon-list  share-icon-list-labels'> 
<li> 
<a href='http://www.facebook.com/share.php?u=http%3A%2F%2Fglobalvoicesonline.org%2F2012%2F10%2F12%2Fmexico-yosoy132-and-the-festival-corona-capital-2012%2F' id='gv-st_facebook' title='facebook' target=\"new\" ><img src='http://static.globalvoices.s3.amazonaws.com/img/tmpl/st/st-facebook.gif' alt='facebook' /></a></li>
<li> 
<a href='http://twitter.com/share?url=http%3A%2F%2Fglobalvoicesonline.org%2F2012%2F10%2F12%2Fmexico-yosoy132-and-the-festival-corona-capital-2012%2F&text=Mexico%3A+%23YoSoy132+and+the+Festival+%26%238216%3BCorona+Capital+2012%26%238242%3B&via=globalvoices' id='gv-st_twitter' title='twitter' target=\"new\" ><img src='http://static.globalvoices.s3.amazonaws.com/img/tmpl/st/st-twitter.gif' alt='twitter' /></a></li>
</ul> 
</div> &middot;  <big class=\"read-more\"><a href=\"http://globalvoicesonline.org/2012/10/12/mexico-yosoy132-and-the-festival-corona-capital-2012/\" title=\"read Mexico: #YoSoy132 and the Festival &#8216;Corona Capital 2012&#8242;\" rel=\"bookmark\">read &raquo;</a></big> 

 </span><!--.postmeta--></div><!--.entry--> 
 </div> 

<div id=\"p-363804\" class=\"p12 post publish id363804 a-keiko-tanaka c-citizen-media c-east-asia c-japan c-japanese c-media-journalism y2012 m10 d12 h06 alt\">
 	 <h3 class=\"post-title\"> <a href=\"http://globalvoicesonline.org/2012/10/12/online-journalist-barred-from-japans-diet-press-hall/\" title=\"Online Journalist Barred from Japan&#039;s Diet Press Hall\" rel=\"bookmark\">Online Journalist Barred from Japan&#39;s Diet Press Hall</a></h3> 
 	<a href=\"http://globalvoicesonline.org/2012/10/12/online-journalist-barred-from-japans-diet-press-hall/\" title=\"Read this post.\"><img class=\"post-thumbnail\" alt=\"Read this post.\" src=\"http://globalvoicesonline.org/wp-content/uploads/2012/10/GVfreepress2-120x120.jpg\" /></a><div class=\"postmeta postheader\">
 	 <span class='credit-text'><span class=\"contributor\">Written by <a href='http://globalvoicesonline.org/author/keiko-tanaka/' title='View all posts by Keiko Tanaka'>Keiko Tanaka</a></span></span> 
 &middot; <span class='primary-category'><a href=\"http://globalvoicesonline.org/-/world/east-asia/\" title=\"Show posts about East Asia\">East Asia</a></span>
</div> <!--.postmeta-->
<div class=\"entry excerpt-entry\">
<p class='excerpt-text'>Video journalist Hajime Shiraishi, who heads online media Our Planet TV, has been denied access to film from the rooftop of Diet Press Hall because she is not a member of the official Press Club.</p>

 <span class=\"postmeta postfooter\"> <div class=\"share-icons\"><ul class='share-icon-list  share-icon-list-labels'> 
<li> 
<a href='http://www.facebook.com/share.php?u=http%3A%2F%2Fglobalvoicesonline.org%2F2012%2F10%2F12%2Fonline-journalist-barred-from-japans-diet-press-hall%2F' id='gv-st_facebook' title='facebook' target=\"new\" ><img src='http://static.globalvoices.s3.amazonaws.com/img/tmpl/st/st-facebook.gif' alt='facebook' /></a></li>
<li> 
<a href='http://twitter.com/share?url=http%3A%2F%2Fglobalvoicesonline.org%2F2012%2F10%2F12%2Fonline-journalist-barred-from-japans-diet-press-hall%2F&text=Online+Journalist+Barred+from+Japan%26%2339%3Bs+Diet+Press+Hall&via=globalvoices' id='gv-st_twitter' title='twitter' target=\"new\" ><img src='http://static.globalvoices.s3.amazonaws.com/img/tmpl/st/st-twitter.gif' alt='twitter' /></a></li>
</ul> 
</div> &middot;  <big class=\"read-more\"><a href=\"http://globalvoicesonline.org/2012/10/12/online-journalist-barred-from-japans-diet-press-hall/\" title=\"read Online Journalist Barred from Japan&#039;s Diet Press Hall\" rel=\"bookmark\">read &raquo;</a></big> 

 </span><!--.postmeta--></div><!--.entry--> 
 </div> 


	</div><!--Final END .dategroup/.archive-grid-column-->

	<div class=\"navigation\">
<div class=\"button previous\">
<a href=\"http://globalvoicesonline.org/page/2/\" >&laquo; Previous entries</a>
 &nbsp;</div>
<div class=\"pagenumber\">Page 1 of 1541</div> 
<br class=\"clear\" />
 </div></div><!-- #post-archive -->
	</div><!-- #main -->
	</div><!-- #main-wrapper -->

	<div id=\"right\">
<div id=\"sidebar\" class=\"sidebar\">
	<div id=\"gv_banner_rss-4\" class=\"widget widget_gv_banner_rss\"><h2 class=\"widgettitle\">Featured project</h2><div class='widget-contents'>
<a class='feed-banner' href='http://advocacy.globalvoicesonline.org/' title='Global Voices Advocacy - Defending free speech online'>
<img src='http://static.globalvoices.s3.amazonaws.com/img/tmpl/feed-banner-advocacy.png' alt='Global Voices Advocacy - Defending free speech online'/>
</a>
<ul class='feed-items feed-global-voices-advocacy feed-items-excerpts'><li class='feed-item'>
<span class='feed-item-title'><a href='http://advocacy.globalvoicesonline.org/2012/10/11/netizenreport-cyberattack/' title='Global Voices Advocacy: Read this post.'>Netizen Report: Cyberattack Edition</a>  </span> 
<p>This week's Netizen Report begins with a series of state-sponsored cyberattacks on Gmail users, the second in five months to be reported by ... <a href='http://advocacy.globalvoicesonline.org/2012/10/11/netizenreport-cyberattack/'>More &raquo;</a></p></li>
</ul> 
</div><!--.widget-contents-->
 <span class=\"more-link\"><a href='http://globalvoicesonline.org/about/our-projects/' title='read Our Projects' >Learn about all our projects</a> 
</span>
 </div><div id=\"segregated-roundups\" class=\"widget segregated-category\"><h2>Updates </h2>
	<div class=\"post roundup update-post\">
		<img src=\"http://static.globalvoices.s3.amazonaws.com/img/tmpl/external-link-22.png\" class=\"link-icon\" alt=\"\" /><h3 class='update-post-title'><a href='http://globalvoicesonline.org/2012/10/14/serbia-wikimedia-cee-meeting-2012/' title='Permanent link to this post' rel='bookmark'>Serbia: Wikimedia CEE Meeting 2012</a></h3>		<div class=\"entry\">
			<span class=\"post-content update-post-content\">

			<p>Wikimedia CEE Meeting 2012 took place in Belgrade on October 13\x{2013}14, 2012, and is the first <a href=\"http://meta.wikimedia.org/wiki/Wikimedia_CEE_Meeting_2012/Schedule\">Wikimedia CEE Meeting for Central and Eastern Europe</a>. The primary goal of the event is to intensify cooperation among the Wiki communities, Wikimedia chapters, and other interested groups from Central and Eastern Europe. <a href=\"http://meta.wikimedia.org/wiki/Wikimedia_CEE_Meeting_2012/Schedule\">The program</a> included presentations and workshops on the themes related to the Wikimedia movement, as well as keynote addresses by speakers from outside the movement. You can find the live documentation <a href=\"http://etherpad.wikimedia.org/CEE2012\">here</a>.</p>
			</span>
		</div><!--.entry-->
					<span class=\"postmeta postfooter\" > 
				<div class=\"share-icons\"><ul class='share-icon-list  share-icon-list-labels'> 
<li> 
<a href='http://www.facebook.com/share.php?u=http%3A%2F%2Fglobalvoicesonline.org%2F2012%2F10%2F14%2Fserbia-wikimedia-cee-meeting-2012%2F' id='gv-st_facebook' title='facebook' target=\"new\" ><img src='http://static.globalvoices.s3.amazonaws.com/img/tmpl/st/st-facebook.gif' alt='facebook' /></a></li>
<li> 
<a href='http://twitter.com/share?url=http%3A%2F%2Fglobalvoicesonline.org%2F2012%2F10%2F14%2Fserbia-wikimedia-cee-meeting-2012%2F&text=Serbia%3A+Wikimedia+CEE+Meeting+2012&via=globalvoices' id='gv-st_twitter' title='twitter' target=\"new\" ><img src='http://static.globalvoices.s3.amazonaws.com/img/tmpl/st/st-twitter.gif' alt='twitter' /></a></li>
</ul> 
</div><a href='http://globalvoicesonline.org/author/danica-radovanovic/' title='View all posts by Danica Radovanovic'>Danica Radovanovic</a>			</span>
			</div>
		<div class=\"post roundup update-post\">
		<img src=\"http://static.globalvoices.s3.amazonaws.com/img/tmpl/external-link-22.png\" class=\"link-icon\" alt=\"\" /><h3 class='update-post-title'><a href='http://globalvoicesonline.org/2012/10/14/china-drinking-deer-blood/' title='Permanent link to this post' rel='bookmark'>China: Drinking Deer Blood</a></h3>		<div class=\"entry\">
			<span class=\"post-content update-post-content\">

			<p>Some Chinese believe that drinking deer blood can prolong life. ChinaSMACK <a href=http://www.chinasmack.com/2012/stories/people-wait-in-line-to-drink-deer-blood-to-prolong-life.html>translated</a> a local report about the cruel business deer farm in China. [Warning: graphic]</p>
			</span>
		</div><!--.entry-->
					<span class=\"postmeta postfooter\" > 
				<div class=\"share-icons\"><ul class='share-icon-list  share-icon-list-labels'> 
<li> 
<a href='http://www.facebook.com/share.php?u=http%3A%2F%2Fglobalvoicesonline.org%2F2012%2F10%2F14%2Fchina-drinking-deer-blood%2F' id='gv-st_facebook' title='facebook' target=\"new\" ><img src='http://static.globalvoices.s3.amazonaws.com/img/tmpl/st/st-facebook.gif' alt='facebook' /></a></li>
<li> 
<a href='http://twitter.com/share?url=http%3A%2F%2Fglobalvoicesonline.org%2F2012%2F10%2F14%2Fchina-drinking-deer-blood%2F&text=China%3A+Drinking+Deer+Blood&via=globalvoices' id='gv-st_twitter' title='twitter' target=\"new\" ><img src='http://static.globalvoices.s3.amazonaws.com/img/tmpl/st/st-twitter.gif' alt='twitter' /></a></li>
</ul> 
</div><a href='http://globalvoicesonline.org/author/oiwan/' title='View all posts by Oiwan Lam'>Oiwan Lam</a>			</span>
			</div>
		<div class=\"post roundup update-post\">
		<img src=\"http://static.globalvoices.s3.amazonaws.com/img/tmpl/external-link-22.png\" class=\"link-icon\" alt=\"\" /><h3 class='update-post-title'><a href='http://globalvoicesonline.org/2012/10/14/china-mo-yan-speaks-out-for-jailed-dissident-and-fellow-nobel-laureate-liu-xiaobo/' title='Permanent link to this post' rel='bookmark'>China: Mo Yan Speaks Out For Jailed Dissident And Fellow Nobel Laureate Liu Xiaobo</a></h3>		<div class=\"entry\">
			<span class=\"post-content update-post-content\">

			<blockquote><p>He [Mo Yan] can afford to get sick now \x{2014} or, to extend the metaphor, at least wear less cumbersome clothing in this frosty and pathogen-plagued environment. Perhaps that\x{2019}s the best thing the Nobel Committee did by awarding this year\x{2019}s literature prize to a non-dissident, someone whom Peter Englund of the Swedish Academy said was \x{201c}more a critic of the system, sitting within the system.\x{201d} They\x{2019}ve given him a chance to bust out.</p></blockquote>
<p>Anthony Tao from Beijing Cream <a href=http://beijingcream.com/2012/10/mo-yan-speaks-out-for-jailed-dissident-and-fellow-nobel-laureate-liu-xiaobo>comments on</a> Chinese Nobel Literature Prize winner Mo Yan&#39;s wish for jailed dissident and fellow Nobel Laureate Liu Xiaobo&#39;s freedom. </p>
			</span>
		</div><!--.entry-->
					<span class=\"postmeta postfooter\" > 
				<div class=\"share-icons\"><ul class='share-icon-list  share-icon-list-labels'> 
<li> 
<a href='http://www.facebook.com/share.php?u=http%3A%2F%2Fglobalvoicesonline.org%2F2012%2F10%2F14%2Fchina-mo-yan-speaks-out-for-jailed-dissident-and-fellow-nobel-laureate-liu-xiaobo%2F' id='gv-st_facebook' title='facebook' target=\"new\" ><img src='http://static.globalvoices.s3.amazonaws.com/img/tmpl/st/st-facebook.gif' alt='facebook' /></a></li>
<li> 
<a href='http://twitter.com/share?url=http%3A%2F%2Fglobalvoicesonline.org%2F2012%2F10%2F14%2Fchina-mo-yan-speaks-out-for-jailed-dissident-and-fellow-nobel-laureate-liu-xiaobo%2F&text=China%3A+Mo+Yan+Speaks+Out+For+Jailed+Dissident+And+Fellow+Nobel+Laureate+Liu+Xiaobo&via=globalvoices' id='gv-st_twitter' title='twitter' target=\"new\" ><img src='http://static.globalvoices.s3.amazonaws.com/img/tmpl/st/st-twitter.gif' alt='twitter' /></a></li>
</ul> 
</div><a href='http://globalvoicesonline.org/author/oiwan/' title='View all posts by Oiwan Lam'>Oiwan Lam</a>			</span>
			</div>
		<div class=\"post roundup update-post\">
		<img src=\"http://static.globalvoices.s3.amazonaws.com/img/tmpl/external-link-22.png\" class=\"link-icon\" alt=\"\" /><h3 class='update-post-title'><a href='http://globalvoicesonline.org/2012/10/14/japan-global-noise-against-the-imf/' title='Permanent link to this post' rel='bookmark'>Japan: &#8220;Global Noise&#8221; Against the IMF</a></h3>		<div class=\"entry\">
			<span class=\"post-content update-post-content\">

			<div class=\"wp-caption aligncenter\" style=\"width: 292px\"><img title=\"Global Noise Tokyo against IMF\" src=\"http://3.bp.blogspot.com/-ttOzggyQYow/UHG_2XhH2NI/AAAAAAAAADo/UEHeWTkZfbg/s400/nonoimf_121013::.jpg\" alt=\"Global Noise Tokyo against IMF\" width=\"282\" height=\"400\" /><p class=\"wp-caption-text\">A flyer shared by Global Noise Tokyo</p></div>
<p>In Japan, <a title=\"http://globalnoisetokyo.blogspot.jp/2012/10/global-noise.html\" href=\"http://globalnoisetokyo.blogspot.jp/2012/10/global-noise.html\" target=\"_blank\">a series of actions</a> to protest against the International Monetary Fund and World Bank meetings are being called for by <a title=\"http://globalnoisetokyo.blogspot.jp/\" href=\"http://globalnoisetokyo.blogspot.jp/\" target=\"_blank\">Global Noise Tokyo</a> and <a title=\"https://twitter.com/OccupyTokyoJp\" href=\"https://twitter.com/OccupyTokyoJp\" target=\"_blank\">\@OccupyTokyoJp</a> on October 13, 2012. More about Global Noise around the world can be found <a title=\"http://globalvoicesonline.org/2012/10/11/globalnoise-protest-13o/\" href=\"http://globalvoicesonline.org/2012/10/11/globalnoise-protest-13o/\" target=\"_blank\">here</a>.</p>
			</span>
		</div><!--.entry-->
					<span class=\"postmeta postfooter\" > 
				<div class=\"share-icons\"><ul class='share-icon-list  share-icon-list-labels'> 
<li> 
<a href='http://www.facebook.com/share.php?u=http%3A%2F%2Fglobalvoicesonline.org%2F2012%2F10%2F14%2Fjapan-global-noise-against-the-imf%2F' id='gv-st_facebook' title='facebook' target=\"new\" ><img src='http://static.globalvoices.s3.amazonaws.com/img/tmpl/st/st-facebook.gif' alt='facebook' /></a></li>
<li> 
<a href='http://twitter.com/share?url=http%3A%2F%2Fglobalvoicesonline.org%2F2012%2F10%2F14%2Fjapan-global-noise-against-the-imf%2F&text=Japan%3A+%26%238220%3BGlobal+Noise%26%238221%3B+Against+the+IMF&via=globalvoices' id='gv-st_twitter' title='twitter' target=\"new\" ><img src='http://static.globalvoices.s3.amazonaws.com/img/tmpl/st/st-twitter.gif' alt='twitter' /></a></li>
</ul> 
</div><a href='http://globalvoicesonline.org/author/keiko-tanaka/' title='View all posts by Keiko Tanaka'>Keiko Tanaka</a>			</span>
			</div>
		<div class=\"post roundup update-post\">
		<img src=\"http://static.globalvoices.s3.amazonaws.com/img/tmpl/external-link-22.png\" class=\"link-icon\" alt=\"\" /><h3 class='update-post-title'><a href='http://globalvoicesonline.org/2012/10/13/maldives-the-assassination-of-a-lawmaker/' title='Permanent link to this post' rel='bookmark'>Maldives: The Assassination of A Lawmaker</a></h3>		<div class=\"entry\">
			<span class=\"post-content update-post-content\">

			<p><a href=\"http://buggee.wordpress.com/2012/10/05/assassination-of-law-maker-afraasheem/\">Buggee</a> posts a photo story on the death of Dr Afraasheem Ali, a lawmaker of the Maldives Government qualition, who was stabbed to death outside his home. </p>
			</span>
		</div><!--.entry-->
					<span class=\"postmeta postfooter\" > 
				<div class=\"share-icons\"><ul class='share-icon-list  share-icon-list-labels'> 
<li> 
<a href='http://www.facebook.com/share.php?u=http%3A%2F%2Fglobalvoicesonline.org%2F2012%2F10%2F13%2Fmaldives-the-assassination-of-a-lawmaker%2F' id='gv-st_facebook' title='facebook' target=\"new\" ><img src='http://static.globalvoices.s3.amazonaws.com/img/tmpl/st/st-facebook.gif' alt='facebook' /></a></li>
<li> 
<a href='http://twitter.com/share?url=http%3A%2F%2Fglobalvoicesonline.org%2F2012%2F10%2F13%2Fmaldives-the-assassination-of-a-lawmaker%2F&text=Maldives%3A+The+Assassination+of+A+Lawmaker&via=globalvoices' id='gv-st_twitter' title='twitter' target=\"new\" ><img src='http://static.globalvoices.s3.amazonaws.com/img/tmpl/st/st-twitter.gif' alt='twitter' /></a></li>
</ul> 
</div><a href='http://globalvoicesonline.org/author/rezwan/' title='View all posts by Rezwan'>Rezwan</a>			</span>
			</div>
		<div class=\"post roundup update-post\">
		<img src=\"http://static.globalvoices.s3.amazonaws.com/img/tmpl/external-link-22.png\" class=\"link-icon\" alt=\"\" /><h3 class='update-post-title'><a href='http://globalvoicesonline.org/2012/10/13/mali-mojwa-threatens-the-lives-of-hostages-and-french-president-over-military-intervention/' title='Permanent link to this post' rel='bookmark'>Mali: MOJWA Threatens the Lives of Hostages and French President over Military Intervention</a></h3>		<div class=\"entry\">
			<span class=\"post-content update-post-content\">

			<p>The <a href=\"http://en.wikipedia.org/wiki/Movement_for_Oneness_and_Jihad_in_West_Africa\">Movement for Oneness and Jihad in West Africa</a> (MOJWA) via its speaker Oumar Ould Hamaha\x{a0} has <a href=\"http://www.algerie1.com/actualite/le-mujao-menace-douvrir-les-portes-de-lenfer-a-la-france/\">threatened the lives of hostages and French President</a>\x{a0}[fr] because of the planned military intervention in Northern Mali that\x{a0}the <a href=\"http://www.rfi.fr/afrique/20121013-mali-onu-resolution-france-creation-force-internationale-nord?ns_campaign=google_choix_redactions&amp;ns_mchannel=editors_picks&amp;ns_source=google_actualite&amp;ns_linkname=afrique.20121013-mali-onu-resolution-france-creation-force-internationale-nord&amp;ns_fee=0\">UN security council has unanimously approved</a>\x{a0}[fr]. Activist associations\x{a0}Coren and the FDR <a href=\"http://www.malijet.com/a_la_une_du_mali/53567-grande_mobilisation_debout.html\">organized a march on October 12 in Bamako</a>\x{a0}[fr] to support the military intervention. After being initially <a href=\"http://www.northafricaunited.com/Northern-Mali-Mujao-puts-Algeria-in-a-dilemma-Le-Republican_a2253.html\">reluctant</a>\x{a0}[fr], Algeria has also approved military actions.</p>
			</span>
		</div><!--.entry-->
					<span class=\"postmeta postfooter\" > 
				<div class=\"share-icons\"><ul class='share-icon-list  share-icon-list-labels'> 
<li> 
<a href='http://www.facebook.com/share.php?u=http%3A%2F%2Fglobalvoicesonline.org%2F2012%2F10%2F13%2Fmali-mojwa-threatens-the-lives-of-hostages-and-french-president-over-military-intervention%2F' id='gv-st_facebook' title='facebook' target=\"new\" ><img src='http://static.globalvoices.s3.amazonaws.com/img/tmpl/st/st-facebook.gif' alt='facebook' /></a></li>
<li> 
<a href='http://twitter.com/share?url=http%3A%2F%2Fglobalvoicesonline.org%2F2012%2F10%2F13%2Fmali-mojwa-threatens-the-lives-of-hostages-and-french-president-over-military-intervention%2F&text=Mali%3A+MOJWA+Threatens+the+Lives+of+Hostages+and+French+President+over+Military+Intervention&via=globalvoices' id='gv-st_twitter' title='twitter' target=\"new\" ><img src='http://static.globalvoices.s3.amazonaws.com/img/tmpl/st/st-twitter.gif' alt='twitter' /></a></li>
</ul> 
</div><a href='http://globalvoicesonline.org/author/lova-rakotomalala/' title='View all posts by Rakotomalala'>Rakotomalala</a>			</span>
			</div>
	<a class='more' href='http://globalvoicesonline.org/-/type/roundups/'>Show only Updates  &raquo;</a></div>
<div id=\"gv_recent_comments-4\" class=\"widget widget_gv_recent_comments\"><h2 class='widgettitle'>Recent comments</h2>
<div class='widget-contents'>

<div class='recent-comment odd'> 
	 <h3 class=\"post-title\"><a href=\"http://globalvoicesonline.org/2012/10/14/greece-theater-critic-assaulted-by-neo-nazis-and-religious-groups-protesting-play/\" title=\"Comments on  Greece: Theater Critic Assaulted by Neo-nazis and Religious Groups Protesting Play\">Greece: Theater Critic Assaulted by Neo-nazis and Religious Groups Protesting Play</a></h3>
	<ul class='post-comments'>
		<li><img alt='' src='http://0.gravatar.com/avatar/e31af70c3f9d0e43ca2e418b2b3b0a83?s=35&amp;d=http%3A%2F%2F0.gravatar.com%2Favatar%2Fad516503a11cd5ca435acc9bb6523536%3Fs%3D35&amp;r=G' class='avatar avatar-35 photo' height='35' width='35' /><p class=\"comment-text\">if there was a play that insulted the prophet Mohammad I bet there would be...</p> 		</li>
		<li><img alt='' src='http://0.gravatar.com/avatar/aef6b78664751c350d565044b09052df?s=35&amp;d=http%3A%2F%2F0.gravatar.com%2Favatar%2Fad516503a11cd5ca435acc9bb6523536%3Fs%3D35&amp;r=G' class='avatar avatar-35 photo' height='35' width='35' /><p class=\"comment-text\">Religion in a nutshell.</p> 		</li>
	</ul>
	<a class=\"more-link\" href=\"http://globalvoicesonline.org/2012/10/14/greece-theater-critic-assaulted-by-neo-nazis-and-religious-groups-protesting-play/#comments\" title=\"Comments on  Greece: Theater Critic Assaulted by Neo-nazis and Religious Groups Protesting Play\">
		 More &raquo; </a>	</div> 
<div class='recent-comment even'> 
	 <h3 class=\"post-title\"><a href=\"http://globalvoicesonline.org/2012/10/11/pakistan-religious-extremists-attack-malala-yousufzai/\" title=\"Comments on  Pakistan: Religious Extremists Attack Malala Yousufzai\">Pakistan: Religious Extremists Attack Malala Yousufzai</a></h3>
	<ul class='post-comments'>
		<li><img alt='' src='http://0.gravatar.com/avatar/4b13c453143eb715af7ddff51ee5b3ac?s=35&amp;d=http%3A%2F%2F0.gravatar.com%2Favatar%2Fad516503a11cd5ca435acc9bb6523536%3Fs%3D35&amp;r=G' class='avatar avatar-35 photo' height='35' width='35' /><p class=\"comment-text\">I am sorry for this, also I am sorry for human and humanity :( 
\x{647}\x{645}\x{631}\x{627}\x{647}...</p> 		</li>
	</ul>
	<a class=\"more-link\" href=\"http://globalvoicesonline.org/2012/10/11/pakistan-religious-extremists-attack-malala-yousufzai/#comments\" title=\"Comments on  Pakistan: Religious Extremists Attack Malala Yousufzai\">
		 More &raquo; </a>	</div> 
<div class='recent-comment odd'> 
	 <h3 class=\"post-title\"><a href=\"http://globalvoicesonline.org/2012/10/14/saudi-arabia-women2drive-steps-up-tone-blames-government-policies/\" title=\"Comments on  Saudi Arabia: Women2Drive Steps Up Tone; Blames Government Policies\">Saudi Arabia: Women2Drive Steps Up Tone; Blames Government Policies</a></h3>
	<ul class='post-comments'>
		<li><img alt='' src='http://0.gravatar.com/avatar/2d280a4b922b801698366977557930c0?s=35&amp;d=http%3A%2F%2F0.gravatar.com%2Favatar%2Fad516503a11cd5ca435acc9bb6523536%3Fs%3D35&amp;r=G' class='avatar avatar-35 photo' height='35' width='35' /><p class=\"comment-text\">the inspiration for the women2drive and right2dignity campaigns seem to coming from the Arab spring...</p> 		</li>
	</ul>
	<a class=\"more-link\" href=\"http://globalvoicesonline.org/2012/10/14/saudi-arabia-women2drive-steps-up-tone-blames-government-policies/#comments\" title=\"Comments on  Saudi Arabia: Women2Drive Steps Up Tone; Blames Government Policies\">
		 More &raquo; </a>	</div> 
</div><!--.widget-contents-->
</div>	<br clear=\"left\" />

</div><!--end sidebar-->
</div><!-- #right -->
	<!-- start footer tmpl -->
</div><!-- #container -->
</div><!-- #full-width-->

<div id=\"foot-container\">
	<div id=\"footer\">
		<div id=\"footernav\" class=\"widget\">
			<h2>Navigation</h2>
			<div class=\"widget-contents\">
				<div id=\"footer-menu\">
					<div class='menu'> 
 			<div class=\"textwidget\">					<ul class=\"pagenav\">
						<li class=\"page_item\"><a href=\"/about/\" title=\"About \">About </a></li>
						<li class=\"page_item\"><a href=\"/for-bloggers/\" title=\"For Bloggers\">Get Involved</a></li>
<li><a href=\"http://globalvoicesonline.org/for-media/\">Press</a></li><noscript><a href=\"http://www.nextdir.com/\">nextdir</a></noscript>
						<li><a href=\"/contact/\" title=\"Contact Us\">Contact</a></li>
						<li><a href=\"/donate/\" title=\"Donate to keep Global Voices going\">Donate</a></li>
						<li><a href=\"/subscribe/\" title=\"Email subscriptions\">Subscribe</a></li>
					</ul>
</div>
		</div><!--.menu-->
				</div> <!--#footer-menu-->
			</div>
		</div><!--#footernav-->
		<div id=\"license\" class=\"widget\">
			<h2>Creative Commons</h2>
			<div class=\"widget-contents\">
				<p>This site is licensed as <a href='http://creativecommons.org/licenses/by/3.0/' title='Creative Commons Attribution 3.0 (Creative Commons)'>Creative Commons Attribution 3.0</a>. Please read our <a href='http://globalvoicesonline.org/about/global-voices-attribution-policy/'>attribution policy</a> to learn about freely redistributing our work.</p>
				<div class='license'>
<a rel='license' href='http://creativecommons.org/licenses/by/3.0/' title='Creative Commons Attribution 3.0'>
<img class='license-badge' src='http://creativecommons.org/images/public/somerights20.png' width='88' height='31' alt='Creative Commons License' />
</a>
</div>
			</div>
		</div><!--#license-->
		<div id=\"footersearch\" class=\"widget\">
			<h2>Search</h2>
			<div class=\"widget-contents\">
				<form method=\"get\" class=\"searchform\" action=\"http://globalvoicesonline.org/\">
	<input type=\"text\" value=\"\" name=\"s\" id=\"s\" />
	<input type=\"submit\" class=\"searchsubmit button\" value=\"Search\" />
	<!--<a href=\"#\">options</a>-->
</form>

			</div>
		</div><!--#footersearch-->
		<div id=\"funders\" class=\"widget\">
			<h2>Funders</h2>
			<ul class='sponsors-badges'>
<li><a class='sponsor-berkman' href='http://cyber.law.harvard.edu/' title='Berkman Center for Internet and Society at Harvard University.'>
<img src='http://static.globalvoices.s3.amazonaws.com/img/tmpl/funders/berkman.png' alt='Berkman Center for Internet and Society at Harvard University.' />
</a>
</li>
<li><a class='sponsor-mdlf' href='http://www.mdlf.org/' title='Media Development Loan Fund'>
<img src='http://static.globalvoices.s3.amazonaws.com/img/tmpl/funders/mdlf.png' alt='Media Development Loan Fund' />
</a>
</li>
<li><a class='sponsor-omidyar' href='http://www.omidyar.com/' title='Omidyar Network - Every person has the power to make a difference.'>
<img src='http://static.globalvoices.s3.amazonaws.com/img/tmpl/funders/omidyar.png' alt='Omidyar Network - Every person has the power to make a difference.' />
</a>
</li>
<li><a class='sponsor-macarthur' href='http://www.macfound.org/' title='MacArthur Foundation'>
<img src='http://static.globalvoices.s3.amazonaws.com/img/tmpl/funders/macarthur.png' alt='MacArthur Foundation' />
</a>
</li>
<li><a class='sponsor-hivos' href='http://www.hivos.org/' title='Hivos, the Humanist Institute for Development Cooperation'>
<img src='http://static.globalvoices.s3.amazonaws.com/img/tmpl/funders/hivos.png' alt='Hivos, the Humanist Institute for Development Cooperation' />
</a>
</li>
<li><a class='sponsor-ford' href='http://fordfound.org/' title='Ford Foundation - Working with Visionaries on the Frontlines of Social Change Worldwide'>
<img src='http://static.globalvoices.s3.amazonaws.com/img/tmpl/funders/ford.png' alt='Ford Foundation - Working with Visionaries on the Frontlines of Social Change Worldwide' />
</a>
</li>
<li><a class='sponsor-osi' href='http://www.soros.org/' title='Open Society Institute - Building vibrant and tolerant democracies.'>
<img src='http://static.globalvoices.s3.amazonaws.com/img/tmpl/funders/osi.png' alt='Open Society Institute - Building vibrant and tolerant democracies.' />
</a>
</li>
</ul>
			<span class=\"more-link\"><a href='http://globalvoicesonline.org/special-thanks/' title='Learn more' >Learn more &raquo;</a> 
</span>
		</div>
		<br class=\"clear\" />
		<div class=\"translations\">
			<h2>Translations of this site</h2>
			<!--<span class=\"translations-label\">GlobalVoices in </span>-->
			<ul class='other-languages'>
<li> <a class=\"globalvoices_aym\" href=\"http://aym.globalvoicesonline.org/\" title=\"Global Voices Aymarata - GlobalVoices translated into Aymara\"><img src='http://static.globalvoices.s3.amazonaws.com/img/tmpl/lingua_aym.gif' alt='Global Voices Aymarata - GlobalVoices translated into Aymara'/></a></li>
<li> <a class=\"globalvoices_id\" href=\"http://id.globalvoicesonline.org/\" title=\"Global Voices dalam bahasa Indonesia - GlobalVoices translated into Indonesian\"><img src='http://static.globalvoices.s3.amazonaws.com/img/tmpl/lingua_id.gif' alt='Global Voices dalam bahasa Indonesia - GlobalVoices translated into Indonesian'/></a></li>
<li> <a class=\"globalvoices_ca\" href=\"http://ca.globalvoicesonline.org/\" title=\"Global Voices en Catal\x{e0} - GlobalVoices translated into Catalan\"><img src='http://static.globalvoices.s3.amazonaws.com/img/tmpl/lingua_ca.gif' alt='Global Voices en Catal\x{e0} - GlobalVoices translated into Catalan'/></a></li>
<li> <a class=\"globalvoices_da\" href=\"http://da.globalvoicesonline.org/\" title=\"Global Voices p\x{e5} dansk - GlobalVoices translated into Danish\"><img src='http://static.globalvoices.s3.amazonaws.com/img/tmpl/lingua_da.gif' alt='Global Voices p\x{e5} dansk - GlobalVoices translated into Danish'/></a></li>
<li> <a class=\"globalvoices_de\" href=\"http://de.globalvoicesonline.org/\" title=\"Global Voices auf Deutsch - GlobalVoices translated into German\"><img src='http://static.globalvoices.s3.amazonaws.com/img/tmpl/lingua_de.gif' alt='Global Voices auf Deutsch - GlobalVoices translated into German'/></a></li>
<li> <a class=\"globalvoices_es\" href=\"http://es.globalvoicesonline.org/\" title=\"Global Voices en Espa\x{f1}ol - GlobalVoices translated into Spanish\"><img src='http://static.globalvoices.s3.amazonaws.com/img/tmpl/lingua_es.gif' alt='Global Voices en Espa\x{f1}ol - GlobalVoices translated into Spanish'/></a></li>
<li> <a class=\"globalvoices_fr\" href=\"http://fr.globalvoicesonline.org/\" title=\"Global Voices en Fran\x{e7}ais - GlobalVoices translated into French\"><img src='http://static.globalvoices.s3.amazonaws.com/img/tmpl/lingua_fr.gif' alt='Global Voices en Fran\x{e7}ais - GlobalVoices translated into French'/></a></li>
<li> <a class=\"globalvoices_fil\" href=\"http://fil.globalvoicesonline.org/\" title=\"Global Voices sa Filipino - GlobalVoices translated into Filipino\"><img src='http://static.globalvoices.s3.amazonaws.com/img/tmpl/lingua_fil.gif' alt='Global Voices sa Filipino - GlobalVoices translated into Filipino'/></a></li>
<li> <a class=\"globalvoices_it\" href=\"http://it.globalvoicesonline.org/\" title=\"Global Voices in Italiano - GlobalVoices translated into Italian\"><img src='http://static.globalvoices.s3.amazonaws.com/img/tmpl/lingua_it.gif' alt='Global Voices in Italiano - GlobalVoices translated into Italian'/></a></li>
<li> <a class=\"globalvoices_mg\" href=\"http://mg.globalvoicesonline.org/\" title=\"Global Voices teny Malagasy - GlobalVoices translated into Malagasy\"><img src='http://static.globalvoices.s3.amazonaws.com/img/tmpl/lingua_mg.gif' alt='Global Voices teny Malagasy - GlobalVoices translated into Malagasy'/></a></li>
<li> <a class=\"globalvoices_hu\" href=\"http://hu.globalvoicesonline.org/\" title=\"Global Voices Magyarul - GlobalVoices translated into Hungarian\"><img src='http://static.globalvoices.s3.amazonaws.com/img/tmpl/lingua_hu.gif' alt='Global Voices Magyarul - GlobalVoices translated into Hungarian'/></a></li>
<li> <a class=\"globalvoices_nl\" href=\"http://nl.globalvoicesonline.org/\" title=\"Global Voices in het Nederlands - GlobalVoices translated into Dutch\"><img src='http://static.globalvoices.s3.amazonaws.com/img/tmpl/lingua_nl.gif' alt='Global Voices in het Nederlands - GlobalVoices translated into Dutch'/></a></li>
<li> <a class=\"globalvoices_pt\" href=\"http://pt.globalvoicesonline.org/\" title=\"Global Voices em Portugu\x{ea}s - GlobalVoices translated into Portuguese\"><img src='http://static.globalvoices.s3.amazonaws.com/img/tmpl/lingua_pt.gif' alt='Global Voices em Portugu\x{ea}s - GlobalVoices translated into Portuguese'/></a></li>
<li> <a class=\"globalvoices_sr\" href=\"http://sr.globalvoicesonline.org/\" title=\"Global Voices na srpskom - GlobalVoices translated into Serbian\"><img src='http://static.globalvoices.s3.amazonaws.com/img/tmpl/lingua_sr.gif' alt='Global Voices na srpskom - GlobalVoices translated into Serbian'/></a></li>
<li> <a class=\"globalvoices_sv\" href=\"http://sv.globalvoicesonline.org/\" title=\"Global Voices p\x{e5} svenska - GlobalVoices translated into Swedish\"><img src='http://static.globalvoices.s3.amazonaws.com/img/tmpl/lingua_sv.gif' alt='Global Voices p\x{e5} svenska - GlobalVoices translated into Swedish'/></a></li>
<li> <a class=\"globalvoices_sw\" href=\"http://sw.globalvoicesonline.org/\" title=\"Global Voices in Swahili - GlobalVoices translated into Swahili\"><img src='http://static.globalvoices.s3.amazonaws.com/img/tmpl/lingua_sw.gif' alt='Global Voices in Swahili - GlobalVoices translated into Swahili'/></a></li>
<li> <a class=\"globalvoices_pl\" href=\"http://pl.globalvoicesonline.org/\" title=\"Global Voices po polsku - GlobalVoices translated into Polish\"><img src='http://static.globalvoices.s3.amazonaws.com/img/tmpl/lingua_pl.gif' alt='Global Voices po polsku - GlobalVoices translated into Polish'/></a></li>
<li> <a class=\"globalvoices_el\" href=\"http://el.globalvoicesonline.org/\" title=\"Global Voices \x{3c3}\x{3c4}\x{3b1} \x{395}\x{3bb}\x{3bb}\x{3b7}\x{3bd}\x{3b9}\x{3ba}\x{3ac} - GlobalVoices translated into Greek\"><img src='http://static.globalvoices.s3.amazonaws.com/img/tmpl/lingua_el.gif' alt='Global Voices \x{3c3}\x{3c4}\x{3b1} \x{395}\x{3bb}\x{3bb}\x{3b7}\x{3bd}\x{3b9}\x{3ba}\x{3ac} - GlobalVoices translated into Greek'/></a></li>
<li> <a class=\"globalvoices_bg\" href=\"http://bg.globalvoicesonline.org/\" title=\"Global Voices \x{43d}\x{430} \x{431}\x{44a}\x{43b}\x{433}\x{430}\x{440}\x{441}\x{43a}\x{438} - GlobalVoices translated into Bulgarian\"><img src='http://static.globalvoices.s3.amazonaws.com/img/tmpl/lingua_bg.gif' alt='Global Voices \x{43d}\x{430} \x{431}\x{44a}\x{43b}\x{433}\x{430}\x{440}\x{441}\x{43a}\x{438} - GlobalVoices translated into Bulgarian'/></a></li>
<li> <a class=\"globalvoices_mk\" href=\"http://mk.globalvoicesonline.org/\" title=\"Global Voices \x{43d}\x{430} \x{43c}\x{430}\x{43a}\x{435}\x{434}\x{43e}\x{43d}\x{441}\x{43a}\x{438} - GlobalVoices translated into Macedonian\"><img src='http://static.globalvoices.s3.amazonaws.com/img/tmpl/lingua_mk.gif' alt='Global Voices \x{43d}\x{430} \x{43c}\x{430}\x{43a}\x{435}\x{434}\x{43e}\x{43d}\x{441}\x{43a}\x{438} - GlobalVoices translated into Macedonian'/></a></li>
<li> <a class=\"globalvoices_ru\" href=\"http://ru.globalvoicesonline.org/\" title=\"Global Voices \x{43f}\x{43e}-\x{440}\x{443}\x{441}\x{441}\x{43a}\x{438} - GlobalVoices translated into Russian\"><img src='http://static.globalvoices.s3.amazonaws.com/img/tmpl/lingua_ru.gif' alt='Global Voices \x{43f}\x{43e}-\x{440}\x{443}\x{441}\x{441}\x{43a}\x{438} - GlobalVoices translated into Russian'/></a></li>
<li> <a class=\"globalvoices_ar\" href=\"http://ar.globalvoicesonline.org/\" title=\"Global Voices \x{627}\x{644}\x{623}\x{635}\x{648}\x{627}\x{62a} \x{627}\x{644}\x{639}\x{627}\x{644}\x{645}\x{64a}\x{629} - GlobalVoices translated into Arabic\"><img src='http://static.globalvoices.s3.amazonaws.com/img/tmpl/lingua_ar.gif' alt='Global Voices \x{627}\x{644}\x{623}\x{635}\x{648}\x{627}\x{62a} \x{627}\x{644}\x{639}\x{627}\x{644}\x{645}\x{64a}\x{629} - GlobalVoices translated into Arabic'/></a></li>
<li> <a class=\"globalvoices_bn\" href=\"http://bn.globalvoicesonline.org/\" title=\"Global Voices \x{9ac}\x{9be}\x{982}\x{9b2}\x{9be} \x{9ad}\x{9be}\x{9b0}\x{9cd}\x{9b8}\x{9a8} - GlobalVoices translated into Bangla\"><img src='http://static.globalvoices.s3.amazonaws.com/img/tmpl/lingua_bn.gif' alt='Global Voices \x{9ac}\x{9be}\x{982}\x{9b2}\x{9be} \x{9ad}\x{9be}\x{9b0}\x{9cd}\x{9b8}\x{9a8} - GlobalVoices translated into Bangla'/></a></li>
<li> <a class=\"globalvoices_ko\" href=\"http://ko.globalvoicesonline.org/\" title=\"Global Voices \x{d55c}\x{ad6d}\x{c5b4} - GlobalVoices translated into Korean\"><img src='http://static.globalvoices.s3.amazonaws.com/img/tmpl/lingua_ko.gif' alt='Global Voices \x{d55c}\x{ad6d}\x{c5b4} - GlobalVoices translated into Korean'/></a></li>
<li> <a class=\"globalvoices_zhs\" href=\"http://zh.globalvoicesonline.org/hans/\" title=\"Global Voices \x{7b80}\x{4f53}\x{4e2d}\x{6587} - GlobalVoices translated into Chinese (Simplified)\"><img src='http://static.globalvoices.s3.amazonaws.com/img/tmpl/lingua_zhs.gif' alt='Global Voices \x{7b80}\x{4f53}\x{4e2d}\x{6587} - GlobalVoices translated into Chinese (Simplified)'/></a></li>
<li> <a class=\"globalvoices_zht\" href=\"http://zh.globalvoicesonline.org/hant/\" title=\"Global Voices \x{7e41}\x{9ad4}\x{4e2d}\x{6587} - GlobalVoices translated into Chinese (Traditional\"><img src='http://static.globalvoices.s3.amazonaws.com/img/tmpl/lingua_zht.gif' alt='Global Voices \x{7e41}\x{9ad4}\x{4e2d}\x{6587} - GlobalVoices translated into Chinese (Traditional'/></a></li>
<li> <a class=\"globalvoices_jp\" href=\"http://jp.globalvoicesonline.org/\" title=\"Global Voices \x{65e5}\x{672c}\x{8a9e} - GlobalVoices translated into Japanese\"><img src='http://static.globalvoices.s3.amazonaws.com/img/tmpl/lingua_jp.gif' alt='Global Voices \x{65e5}\x{672c}\x{8a9e} - GlobalVoices translated into Japanese'/></a></li>
</ul>
			<span class=\"more-link\"><a href='http://globalvoicesonline.org/lingua/' title='Learn more' >Learn more &raquo;</a> 
</span>
		</div><!--.translations-->
	</div><!-- #footer-->
</div><!--#foot-container-->
<div id=\"bottom\"></div>
<!--
<rdf:RDF xmlns=\"http://web.resource.org/cc/\"
    xmlns:dc=\"http://purl.org/dc/elements/1.1/\"
    xmlns:rdf=\"http://www.w3.org/1999/02/22-rdf-syntax-ns#\">
<Work rdf:about=\"\">
<license rdf:resource=\"http://creativecommons.org/licenses/by/3.0//\" />
</Work>
<License rdf:about=\"http://creativecommons.org/licenses/by/3.0/\">
   <requires rdf:resource=\"http://web.resource.org/cc/Attribution\" />
   <permits rdf:resource=\"http://web.resource.org/cc/Reproduction\" />
   <permits rdf:resource=\"http://web.resource.org/cc/Distribution\" />
   <permits rdf:resource=\"http://web.resource.org/cc/DerivativeWorks\" />
   <requires rdf:resource=\"http://web.resource.org/cc/Notice\" />
</License>
</rdf:RDF>
-->
<!--DB INFO: 12 queries. 0.572 seconds.</p>-->
<div id=\"tabcontent-temporary-container\">
	<div id=\"tabcontent-container\" >
		<div id=\"tabcontent\">
			<div id=\"tabContent1\" class=\"tabcontainer  ui-tabs-panel\">
				<div id=\"search-tab\" class=\"tabcontent\">
					<form method='get' class='searchform' action='http://globalvoicesonline.org'>
<input type='text' value='' name='s' id='s' />
<input type='submit' class='searchsubmit button' value='Search' />
</form>				</div>
			</div>
			<div id=\"tabContent2\" class=\"tabcontainer ui-tabs-hide\">
				<div id=\"countries-tab\" class=\"tabcontent\">
					<div id=\"countries-info\">
						<div id=\"countries-all\">
							<h3>World regions</h3>
							<ul class=\"cloud  cloud-regions\">
	<li><a href=\"/-/world/caribbean/\" title=\"Show posts about Caribbean (8090)\" style=\"font-size:13px;\">Caribbean</a><b>&nbsp;</b></li>
	<li><a href=\"/-/world/central-asia-caucasus/\" title=\"Show posts about Central Asia &amp; Caucasus (5908)\" style=\"font-size:14px;\">Central Asia &amp; Caucasus</a><b>&nbsp;</b></li>
	<li><a href=\"/-/world/east-asia/\" title=\"Show posts about East Asia (14151)\" style=\"font-size:18px;\">East Asia</a><b>&nbsp;</b></li>
	<li><a href=\"/-/world/eastern-central-europe/\" title=\"Show posts about Eastern &amp; Central Europe (10915)\" style=\"font-size:14px;\">Eastern &amp; Central Europe</a><b>&nbsp;</b></li>
	<li><a href=\"/-/world/latin-america/\" title=\"Show posts about Latin America (10748)\" style=\"font-size:18px;\">Latin America</a><b>&nbsp;</b></li>
	<li><a href=\"/-/world/middle-east-north-africa/\" title=\"Show posts about Middle East &amp; North Africa (13070)\" style=\"font-size:17px;\">Middle East &amp; North Africa</a><b>&nbsp;</b></li>
	<li><a href=\"/-/world/north-america/\" title=\"Show posts about North America (2633)\" style=\"font-size:11px;\">North America</a><b>&nbsp;</b></li>
	<li><a href=\"/-/world/oceania/\" title=\"Show posts about Oceania (403)\" style=\"font-size:10px;\">Oceania</a><b>&nbsp;</b></li>
	<li><a href=\"/-/world/south-asia/\" title=\"Show posts about South Asia (8068)\" style=\"font-size:13px;\">South Asia</a><b>&nbsp;</b></li>
	<li><a href=\"/-/world/sub-saharan-africa/\" title=\"Show posts about Sub-Saharan Africa (9597)\" style=\"font-size:17px;\">Sub-Saharan Africa</a><b>&nbsp;</b></li>
	<li><a href=\"/-/world/western-europe/\" title=\"Show posts about Western Europe (1605)\" style=\"font-size:13px;\">Western Europe</a><b>&nbsp;</b></li>
</ul>
							<h3>Countries</h3>
							<ul class=\"cloud  cloud-countries\">
	<li><a href=\"/-/world/central-asia-caucasus/afghanistan/\" title=\"Show posts about Afghanistan (835)\" style=\"font-size:11px;\">Afghanistan</a><b>&nbsp;</b></li>
	<li><a href=\"/-/world/eastern-central-europe/albania/\" title=\"Show posts about Albania (227)\" style=\"font-size:10px;\">Albania</a><b>&nbsp;</b></li>
	<li><a href=\"/-/world/middle-east-north-africa/algeria/\" title=\"Show posts about Algeria (318)\" style=\"font-size:10px;\">Algeria</a><b>&nbsp;</b></li>
	<li><a href=\"/-/world/oceania/american-samoa/\" title=\"Show posts about American Samoa (2)\" style=\"font-size:10px;\">American Samoa</a><b>&nbsp;</b></li>
	<li><a href=\"/-/world/sub-saharan-africa/angola/\" title=\"Show posts about Angola (337)\" style=\"font-size:11px;\">Angola</a><b>&nbsp;</b></li>
	<li><a href=\"/-/world/caribbean/anguilla/\" title=\"Show posts about Anguilla (168)\" style=\"font-size:10px;\">Anguilla</a><b>&nbsp;</b></li>
	<li><a href=\"/-/world/caribbean/antigua-and-barbuda/\" title=\"Show posts about Antigua and Barbuda (163)\" style=\"font-size:10px;\">Antigua and Barbuda</a><b>&nbsp;</b></li>
	<li><a href=\"/-/world/latin-america/argentina/\" title=\"Show posts about Argentina (880)\" style=\"font-size:11px;\">Argentina</a><b>&nbsp;</b></li>
	<li><a href=\"/-/world/central-asia-caucasus/armenia/\" title=\"Show posts about Armenia (1780)\" style=\"font-size:12px;\">Armenia</a><b>&nbsp;</b></li>
	<li><a href=\"/-/world/caribbean/aruba/\" title=\"Show posts about Aruba (134)\" style=\"font-size:10px;\">Aruba</a><b>&nbsp;</b></li>
	<li><a href=\"/-/world/oceania/australia/\" title=\"Show posts about Australia (212)\" style=\"font-size:10px;\">Australia</a><b>&nbsp;</b></li>
	<li><a href=\"/-/world/western-europe/austria/\" title=\"Show posts about Austria (42)\" style=\"font-size:10px;\">Austria</a><b>&nbsp;</b></li>
	<li><a href=\"/-/world/central-asia-caucasus/azerbaijan/\" title=\"Show posts about Azerbaijan (913)\" style=\"font-size:11px;\">Azerbaijan</a><b>&nbsp;</b></li>
	<li><a href=\"/-/world/caribbean/bahamas/\" title=\"Show posts about Bahamas (666)\" style=\"font-size:10px;\">Bahamas</a><b>&nbsp;</b></li>
	<li><a href=\"/-/world/middle-east-north-africa/bahrain/\" title=\"Show posts about Bahrain (1159)\" style=\"font-size:11px;\">Bahrain</a><b>&nbsp;</b></li>
	<li><a href=\"/-/world/south-asia/bangladesh/\" title=\"Show posts about Bangladesh (1604)\" style=\"font-size:12px;\">Bangladesh</a><b>&nbsp;</b></li>
	<li><a href=\"/-/world/caribbean/barbados/\" title=\"Show posts about Barbados (1174)\" style=\"font-size:10px;\">Barbados</a><b>&nbsp;</b></li>
	<li><a href=\"/-/world/eastern-central-europe/belarus/\" title=\"Show posts about Belarus (504)\" style=\"font-size:10px;\">Belarus</a><b>&nbsp;</b></li>
	<li><a href=\"/-/world/western-europe/belgium/\" title=\"Show posts about Belgium (69)\" style=\"font-size:10px;\">Belgium</a><b>&nbsp;</b></li>
	<li><a href=\"/-/world/caribbean/belize/\" title=\"Show posts about Belize (187)\" style=\"font-size:10px;\">Belize</a><b>&nbsp;</b></li>
	<li><a href=\"/-/world/sub-saharan-africa/benin/\" title=\"Show posts about Benin (99)\" style=\"font-size:10px;\">Benin</a><b>&nbsp;</b></li>
	<li><a href=\"/-/world/caribbean/bermuda/\" title=\"Show posts about Bermuda (620)\" style=\"font-size:10px;\">Bermuda</a><b>&nbsp;</b></li>
	<li><a href=\"/-/world/south-asia/bhutan/\" title=\"Show posts about Bhutan (310)\" style=\"font-size:10px;\">Bhutan</a><b>&nbsp;</b></li>
	<li><a href=\"/-/world/latin-america/bolivia/\" title=\"Show posts about Bolivia (837)\" style=\"font-size:11px;\">Bolivia</a><b>&nbsp;</b></li>
	<li><a href=\"/-/world/caribbean/bonaire/\" title=\"Show posts about Bonaire (53)\" style=\"font-size:10px;\">Bonaire</a><b>&nbsp;</b></li>
	<li><a href=\"/-/world/eastern-central-europe/bosnia-herzegovina/\" title=\"Show posts about Bosnia Herzegovina (427)\" style=\"font-size:10px;\">Bosnia Herzegovina</a><b>&nbsp;</b></li>
	<li><a href=\"/-/world/sub-saharan-africa/botswana/\" title=\"Show posts about Botswana (109)\" style=\"font-size:10px;\">Botswana</a><b>&nbsp;</b></li>
	<li><a href=\"/-/world/latin-america/brazil/\" title=\"Show posts about Brazil (1418)\" style=\"font-size:13px;\">Brazil</a><b>&nbsp;</b></li>
	<li><a href=\"/-/world/caribbean/british-virgin-islands/\" title=\"Show posts about British Virgin Islands (79)\" style=\"font-size:10px;\">British Virgin Islands</a><b>&nbsp;</b></li>
	<li><a href=\"/-/world/east-asia/brunei/\" title=\"Show posts about Brunei (258)\" style=\"font-size:10px;\">Brunei</a><b>&nbsp;</b></li>
	<li><a href=\"/-/world/eastern-central-europe/bulgaria/\" title=\"Show posts about Bulgaria (287)\" style=\"font-size:11px;\">Bulgaria</a><b>&nbsp;</b></li>
	<li><a href=\"/-/world/sub-saharan-africa/burkina-faso/\" title=\"Show posts about Burkina Faso (161)\" style=\"font-size:10px;\">Burkina Faso</a><b>&nbsp;</b></li>
	<li><a href=\"/-/world/sub-saharan-africa/burundi/\" title=\"Show posts about Burundi (100)\" style=\"font-size:10px;\">Burundi</a><b>&nbsp;</b></li>
	<li><a href=\"/-/world/east-asia/cambodia/\" title=\"Show posts about Cambodia (678)\" style=\"font-size:11px;\">Cambodia</a><b>&nbsp;</b></li>
	<li><a href=\"/-/world/sub-saharan-africa/cameroon/\" title=\"Show posts about Cameroon (325)\" style=\"font-size:11px;\">Cameroon</a><b>&nbsp;</b></li>
	<li><a href=\"/-/world/north-america/canada/\" title=\"Show posts about Canada (212)\" style=\"font-size:10px;\">Canada</a><b>&nbsp;</b></li>
	<li><a href=\"/-/world/sub-saharan-africa/cape-verde/\" title=\"Show posts about Cape Verde (137)\" style=\"font-size:10px;\">Cape Verde</a><b>&nbsp;</b></li>
	<li><a href=\"/-/world/caribbean/cayman-islands/\" title=\"Show posts about Cayman Islands (166)\" style=\"font-size:10px;\">Cayman Islands</a><b>&nbsp;</b></li>
	<li><a href=\"/-/world/sub-saharan-africa/central-african-republic/\" title=\"Show posts about Central African Republic (65)\" style=\"font-size:10px;\">Central African Republic</a><b>&nbsp;</b></li>
	<li><a href=\"/-/world/sub-saharan-africa/chad/\" title=\"Show posts about Chad (89)\" style=\"font-size:10px;\">Chad</a><b>&nbsp;</b></li>
	<li><a href=\"/-/world/latin-america/chile/\" title=\"Show posts about Chile (705)\" style=\"font-size:11px;\">Chile</a><b>&nbsp;</b></li>
	<li><a href=\"/-/world/east-asia/china/\" title=\"Show posts about China (5013)\" style=\"font-size:18px;\">China</a><b>&nbsp;</b></li>
	<li><a href=\"/-/world/latin-america/colombia/\" title=\"Show posts about Colombia (866)\" style=\"font-size:13px;\">Colombia</a><b>&nbsp;</b></li>
	<li><a href=\"/-/world/sub-saharan-africa/comoros/\" title=\"Show posts about Comoros (45)\" style=\"font-size:10px;\">Comoros</a><b>&nbsp;</b></li>
	<li><a href=\"/-/world/oceania/cook-islands/\" title=\"Show posts about Cook Islands (3)\" style=\"font-size:10px;\">Cook Islands</a><b>&nbsp;</b></li>
	<li><a href=\"/-/world/latin-america/costa-rica/\" title=\"Show posts about Costa Rica (363)\" style=\"font-size:11px;\">Costa Rica</a><b>&nbsp;</b></li>
	<li><a href=\"/-/world/sub-saharan-africa/cote-divoire/\" title=\"Show posts about Cote d'Ivoire (253)\" style=\"font-size:11px;\">Cote d'Ivoire</a><b>&nbsp;</b></li>
	<li><a href=\"/-/world/eastern-central-europe/croatia/\" title=\"Show posts about Croatia (349)\" style=\"font-size:10px;\">Croatia</a><b>&nbsp;</b></li>
	<li><a href=\"/-/world/latin-america/cuba/\" title=\"Show posts about Cuba (1592)\" style=\"font-size:12px;\">Cuba</a><b>&nbsp;</b></li>
	<li><a href=\"/-/world/caribbean/curacao/\" title=\"Show posts about Cura\x{e7}ao (70)\" style=\"font-size:10px;\">Cura\x{e7}ao</a><b>&nbsp;</b></li>
	<li><a href=\"/-/world/western-europe/cyprus/\" title=\"Show posts about Cyprus (17)\" style=\"font-size:10px;\">Cyprus</a><b>&nbsp;</b></li>
	<li><a href=\"/-/world/eastern-central-europe/czech-republic/\" title=\"Show posts about Czech Republic (370)\" style=\"font-size:10px;\">Czech Republic</a><b>&nbsp;</b></li>
	<li><a href=\"/-/world/sub-saharan-africa/dr-of-congo/\" title=\"Show posts about D.R. of Congo (609)\" style=\"font-size:11px;\">D.R. of Congo</a><b>&nbsp;</b></li>
	<li><a href=\"/-/world/western-europe/denmark/\" title=\"Show posts about Denmark (64)\" style=\"font-size:10px;\">Denmark</a><b>&nbsp;</b></li>
	<li><a href=\"/-/world/sub-saharan-africa/djibouti/\" title=\"Show posts about Djibouti (46)\" style=\"font-size:10px;\">Djibouti</a><b>&nbsp;</b></li>
	<li><a href=\"/-/world/caribbean/dominica/\" title=\"Show posts about Dominica (305)\" style=\"font-size:10px;\">Dominica</a><b>&nbsp;</b></li>
	<li><a href=\"/-/world/latin-america/dominican-republic/\" title=\"Show posts about Dominican Republic (278)\" style=\"font-size:10px;\">Dominican Republic</a><b>&nbsp;</b></li>
	<li><a href=\"/-/world/east-asia/east-timor/\" title=\"Show posts about East Timor (303)\" style=\"font-size:11px;\">East Timor</a><b>&nbsp;</b></li>
	<li><a href=\"/-/world/latin-america/ecuador/\" title=\"Show posts about Ecuador (494)\" style=\"font-size:11px;\">Ecuador</a><b>&nbsp;</b></li>
	<li><a href=\"/-/world/middle-east-north-africa/egypt/\" title=\"Show posts about Egypt (2162)\" style=\"font-size:14px;\">Egypt</a><b>&nbsp;</b></li>
	<li><a href=\"/-/world/latin-america/el-salvador/\" title=\"Show posts about El Salvador (409)\" style=\"font-size:11px;\">El Salvador</a><b>&nbsp;</b></li>
	<li><a href=\"/-/world/sub-saharan-africa/equatorial-guinea/\" title=\"Show posts about Equatorial Guinea (79)\" style=\"font-size:10px;\">Equatorial Guinea</a><b>&nbsp;</b></li>
	<li><a href=\"/-/world/sub-saharan-africa/eritrea/\" title=\"Show posts about Eritrea (92)\" style=\"font-size:10px;\">Eritrea</a><b>&nbsp;</b></li>
	<li><a href=\"/-/world/eastern-central-europe/estonia/\" title=\"Show posts about Estonia (337)\" style=\"font-size:10px;\">Estonia</a><b>&nbsp;</b></li>
	<li><a href=\"/-/world/sub-saharan-africa/ethiopia/\" title=\"Show posts about Ethiopia (560)\" style=\"font-size:11px;\">Ethiopia</a><b>&nbsp;</b></li>
	<li><a href=\"/-/world/oceania/fiji/\" title=\"Show posts about Fiji (154)\" style=\"font-size:10px;\">Fiji</a><b>&nbsp;</b></li>
	<li><a href=\"/-/world/western-europe/finland/\" title=\"Show posts about Finland (46)\" style=\"font-size:10px;\">Finland</a><b>&nbsp;</b></li>
	<li><a href=\"/-/world/western-europe/france/\" title=\"Show posts about France (610)\" style=\"font-size:12px;\">France</a><b>&nbsp;</b></li>
	<li><a href=\"/-/world/caribbean/french-guiana/\" title=\"Show posts about French Guiana (82)\" style=\"font-size:10px;\">French Guiana</a><b>&nbsp;</b></li>
	<li><a href=\"/-/world/sub-saharan-africa/gabon/\" title=\"Show posts about Gabon (89)\" style=\"font-size:10px;\">Gabon</a><b>&nbsp;</b></li>
	<li><a href=\"/-/world/sub-saharan-africa/gambia/\" title=\"Show posts about Gambia (90)\" style=\"font-size:10px;\">Gambia</a><b>&nbsp;</b></li>
	<li><a href=\"/-/world/central-asia-caucasus/georgia/\" title=\"Show posts about Georgia (876)\" style=\"font-size:11px;\">Georgia</a><b>&nbsp;</b></li>
	<li><a href=\"/-/world/western-europe/germany/\" title=\"Show posts about Germany (226)\" style=\"font-size:11px;\">Germany</a><b>&nbsp;</b></li>
	<li><a href=\"/-/world/sub-saharan-africa/ghana/\" title=\"Show posts about Ghana (582)\" style=\"font-size:11px;\">Ghana</a><b>&nbsp;</b></li>
	<li><a href=\"/-/world/western-europe/greece/\" title=\"Show posts about Greece (197)\" style=\"font-size:11px;\">Greece</a><b>&nbsp;</b></li>
	<li><a href=\"/-/world/caribbean/grenada/\" title=\"Show posts about Grenada (218)\" style=\"font-size:10px;\">Grenada</a><b>&nbsp;</b></li>
	<li><a href=\"/-/world/caribbean/guadeloupe/\" title=\"Show posts about Guadeloupe (218)\" style=\"font-size:10px;\">Guadeloupe</a><b>&nbsp;</b></li>
	<li><a href=\"/-/world/latin-america/guatemala/\" title=\"Show posts about Guatemala (477)\" style=\"font-size:11px;\">Guatemala</a><b>&nbsp;</b></li>
	<li><a href=\"/-/world/sub-saharan-africa/guinea/\" title=\"Show posts about Guinea (138)\" style=\"font-size:10px;\">Guinea</a><b>&nbsp;</b></li>
	<li><a href=\"/-/world/sub-saharan-africa/guinea-bissau/\" title=\"Show posts about Guinea-Bissau (104)\" style=\"font-size:10px;\">Guinea-Bissau</a><b>&nbsp;</b></li>
	<li><a href=\"/-/world/caribbean/guyana/\" title=\"Show posts about Guyana (825)\" style=\"font-size:11px;\">Guyana</a><b>&nbsp;</b></li>
	<li><a href=\"/-/world/caribbean/haiti/\" title=\"Show posts about Haiti (956)\" style=\"font-size:10px;\">Haiti</a><b>&nbsp;</b></li>
	<li><a href=\"/-/world/latin-america/honduras/\" title=\"Show posts about Honduras (286)\" style=\"font-size:10px;\">Honduras</a><b>&nbsp;</b></li>
	<li><a href=\"/-/world/east-asia/hong-kong-china/\" title=\"Show posts about Hong Kong (China) (834)\" style=\"font-size:12px;\">Hong Kong (China)</a><b>&nbsp;</b></li>
	<li><a href=\"/-/world/eastern-central-europe/hungary/\" title=\"Show posts about Hungary (599)\" style=\"font-size:11px;\">Hungary</a><b>&nbsp;</b></li>
	<li><a href=\"/-/world/western-europe/iceland/\" title=\"Show posts about Iceland (13)\" style=\"font-size:10px;\">Iceland</a><b>&nbsp;</b></li>
	<li><a href=\"/-/world/south-asia/india/\" title=\"Show posts about India (2932)\" style=\"font-size:13px;\">India</a><b>&nbsp;</b></li>
	<li><a href=\"/-/world/east-asia/indonesia/\" title=\"Show posts about Indonesia (776)\" style=\"font-size:11px;\">Indonesia</a><b>&nbsp;</b></li>
	<li><a href=\"/-/world/middle-east-north-africa/iran/\" title=\"Show posts about Iran (2541)\" style=\"font-size:13px;\">Iran</a><b>&nbsp;</b></li>
	<li><a href=\"/-/world/middle-east-north-africa/iraq/\" title=\"Show posts about Iraq (917)\" style=\"font-size:10px;\">Iraq</a><b>&nbsp;</b></li>
	<li><a href=\"/-/world/western-europe/ireland/\" title=\"Show posts about Ireland (46)\" style=\"font-size:10px;\">Ireland</a><b>&nbsp;</b></li>
	<li><a href=\"/-/world/middle-east-north-africa/israel/\" title=\"Show posts about Israel (1396)\" style=\"font-size:11px;\">Israel</a><b>&nbsp;</b></li>
	<li><a href=\"/-/world/western-europe/italy/\" title=\"Show posts about Italy (166)\" style=\"font-size:11px;\">Italy</a><b>&nbsp;</b></li>
	<li><a href=\"/-/world/caribbean/jamaica/\" title=\"Show posts about Jamaica (1640)\" style=\"font-size:11px;\">Jamaica</a><b>&nbsp;</b></li>
	<li><a href=\"/-/world/east-asia/japan/\" title=\"Show posts about Japan (2046)\" style=\"font-size:12px;\">Japan</a><b>&nbsp;</b></li>
	<li><a href=\"/-/world/middle-east-north-africa/jordan/\" title=\"Show posts about Jordan (973)\" style=\"font-size:11px;\">Jordan</a><b>&nbsp;</b></li>
	<li><a href=\"/-/world/central-asia-caucasus/kazakhstan/\" title=\"Show posts about Kazakhstan (968)\" style=\"font-size:11px;\">Kazakhstan</a><b>&nbsp;</b></li>
	<li><a href=\"/-/world/sub-saharan-africa/kenya/\" title=\"Show posts about Kenya (1404)\" style=\"font-size:12px;\">Kenya</a><b>&nbsp;</b></li>
	<li><a href=\"/-/world/eastern-central-europe/kosovo/\" title=\"Show posts about Kosovo (112)\" style=\"font-size:10px;\">Kosovo</a><b>&nbsp;</b></li>
	<li><a href=\"/-/world/middle-east-north-africa/kuwait/\" title=\"Show posts about Kuwait (517)\" style=\"font-size:10px;\">Kuwait</a><b>&nbsp;</b></li>
	<li><a href=\"/-/world/central-asia-caucasus/kyrgyzstan/\" title=\"Show posts about Kyrgyzstan (749)\" style=\"font-size:11px;\">Kyrgyzstan</a><b>&nbsp;</b></li>
	<li><a href=\"/-/world/east-asia/laos/\" title=\"Show posts about Laos (201)\" style=\"font-size:10px;\">Laos</a><b>&nbsp;</b></li>
	<li><a href=\"/-/world/eastern-central-europe/latvia/\" title=\"Show posts about Latvia (295)\" style=\"font-size:10px;\">Latvia</a><b>&nbsp;</b></li>
	<li><a href=\"/-/world/middle-east-north-africa/lebanon/\" title=\"Show posts about Lebanon (1122)\" style=\"font-size:11px;\">Lebanon</a><b>&nbsp;</b></li>
	<li><a href=\"/-/world/sub-saharan-africa/lesotho/\" title=\"Show posts about Lesotho (72)\" style=\"font-size:10px;\">Lesotho</a><b>&nbsp;</b></li>
	<li><a href=\"/-/world/sub-saharan-africa/liberia/\" title=\"Show posts about Liberia (182)\" style=\"font-size:10px;\">Liberia</a><b>&nbsp;</b></li>
	<li><a href=\"/-/world/middle-east-north-africa/libya/\" title=\"Show posts about Libya (351)\" style=\"font-size:11px;\">Libya</a><b>&nbsp;</b></li>
	<li><a href=\"/-/world/western-europe/liechtenstein/\" title=\"Show posts about Liechtenstein (1)\" style=\"font-size:10px;\">Liechtenstein</a><b>&nbsp;</b></li>
	<li><a href=\"/-/world/eastern-central-europe/lithuania/\" title=\"Show posts about Lithuania (195)\" style=\"font-size:10px;\">Lithuania</a><b>&nbsp;</b></li>
	<li><a href=\"/-/world/western-europe/luxembourg/\" title=\"Show posts about Luxembourg (7)\" style=\"font-size:10px;\">Luxembourg</a><b>&nbsp;</b></li>
	<li><a href=\"/-/world/east-asia/macau-china/\" title=\"Show posts about Macau (China) (55)\" style=\"font-size:10px;\">Macau (China)</a><b>&nbsp;</b></li>
	<li><a href=\"/-/world/eastern-central-europe/macedonia/\" title=\"Show posts about Macedonia (382)\" style=\"font-size:11px;\">Macedonia</a><b>&nbsp;</b></li>
	<li><a href=\"/-/world/sub-saharan-africa/madagascar/\" title=\"Show posts about Madagascar (315)\" style=\"font-size:11px;\">Madagascar</a><b>&nbsp;</b></li>
	<li><a href=\"/-/world/sub-saharan-africa/malawi/\" title=\"Show posts about Malawi (300)\" style=\"font-size:11px;\">Malawi</a><b>&nbsp;</b></li>
	<li><a href=\"/-/world/east-asia/malaysia/\" title=\"Show posts about Malaysia (858)\" style=\"font-size:11px;\">Malaysia</a><b>&nbsp;</b></li>
	<li><a href=\"/-/world/south-asia/maldives/\" title=\"Show posts about Maldives (165)\" style=\"font-size:10px;\">Maldives</a><b>&nbsp;</b></li>
	<li><a href=\"/-/world/sub-saharan-africa/mali/\" title=\"Show posts about Mali (177)\" style=\"font-size:11px;\">Mali</a><b>&nbsp;</b></li>
	<li><a href=\"/-/world/western-europe/malta/\" title=\"Show posts about Malta (3)\" style=\"font-size:10px;\">Malta</a><b>&nbsp;</b></li>
	<li><a href=\"/-/world/caribbean/martinique/\" title=\"Show posts about Martinique (250)\" style=\"font-size:10px;\">Martinique</a><b>&nbsp;</b></li>
	<li><a href=\"/-/world/sub-saharan-africa/mauritania/\" title=\"Show posts about Mauritania (132)\" style=\"font-size:11px;\">Mauritania</a><b>&nbsp;</b></li>
	<li><a href=\"/-/world/sub-saharan-africa/mauritius/\" title=\"Show posts about Mauritius (70)\" style=\"font-size:10px;\">Mauritius</a><b>&nbsp;</b></li>
	<li><a href=\"/-/world/sub-saharan-africa/mayotte/\" title=\"Show posts about Mayotte (42)\" style=\"font-size:10px;\">Mayotte</a><b>&nbsp;</b></li>
	<li><a href=\"/-/world/latin-america/mexico/\" title=\"Show posts about Mexico (1025)\" style=\"font-size:12px;\">Mexico</a><b>&nbsp;</b></li>
	<li><a href=\"/-/world/eastern-central-europe/moldova/\" title=\"Show posts about Moldova (176)\" style=\"font-size:10px;\">Moldova</a><b>&nbsp;</b></li>
	<li><a href=\"/-/world/western-europe/monaco/\" title=\"Show posts about Monaco (1)\" style=\"font-size:10px;\">Monaco</a><b>&nbsp;</b></li>
	<li><a href=\"/-/world/central-asia-caucasus/mongolia/\" title=\"Show posts about Mongolia (221)\" style=\"font-size:10px;\">Mongolia</a><b>&nbsp;</b></li>
	<li><a href=\"/-/world/eastern-central-europe/montenegro/\" title=\"Show posts about Montenegro (227)\" style=\"font-size:10px;\">Montenegro</a><b>&nbsp;</b></li>
	<li><a href=\"/-/world/caribbean/montserrat/\" title=\"Show posts about Montserrat (81)\" style=\"font-size:10px;\">Montserrat</a><b>&nbsp;</b></li>
	<li><a href=\"/-/world/middle-east-north-africa/morocco/\" title=\"Show posts about Morocco (819)\" style=\"font-size:11px;\">Morocco</a><b>&nbsp;</b></li>
	<li><a href=\"/-/world/sub-saharan-africa/mozambique/\" title=\"Show posts about Mozambique (233)\" style=\"font-size:11px;\">Mozambique</a><b>&nbsp;</b></li>
	<li><a href=\"/-/world/east-asia/myanmar-burma/\" title=\"Show posts about Myanmar (Burma) (635)\" style=\"font-size:12px;\">Myanmar (Burma)</a><b>&nbsp;</b></li>
	<li><a href=\"/-/world/sub-saharan-africa/namibia/\" title=\"Show posts about Namibia (82)\" style=\"font-size:10px;\">Namibia</a><b>&nbsp;</b></li>
	<li><a href=\"/-/world/south-asia/nepal/\" title=\"Show posts about Nepal (1083)\" style=\"font-size:11px;\">Nepal</a><b>&nbsp;</b></li>
	<li><a href=\"/-/world/western-europe/netherlands/\" title=\"Show posts about Netherlands (101)\" style=\"font-size:10px;\">Netherlands</a><b>&nbsp;</b></li>
	<li><a href=\"/-/world/oceania/new-caledonia/\" title=\"Show posts about New Caledonia (28)\" style=\"font-size:10px;\">New Caledonia</a><b>&nbsp;</b></li>
	<li><a href=\"/-/world/oceania/new-zealand/\" title=\"Show posts about New Zealand (89)\" style=\"font-size:10px;\">New Zealand</a><b>&nbsp;</b></li>
	<li><a href=\"/-/world/latin-america/nicaragua/\" title=\"Show posts about Nicaragua (222)\" style=\"font-size:10px;\">Nicaragua</a><b>&nbsp;</b></li>
	<li><a href=\"/-/world/sub-saharan-africa/niger/\" title=\"Show posts about Niger (93)\" style=\"font-size:10px;\">Niger</a><b>&nbsp;</b></li>
	<li><a href=\"/-/world/sub-saharan-africa/nigeria/\" title=\"Show posts about Nigeria (1166)\" style=\"font-size:11px;\">Nigeria</a><b>&nbsp;</b></li>
	<li><a href=\"/-/world/east-asia/north-korea/\" title=\"Show posts about North Korea (392)\" style=\"font-size:11px;\">North Korea</a><b>&nbsp;</b></li>
	<li><a href=\"/-/world/western-europe/norway/\" title=\"Show posts about Norway (49)\" style=\"font-size:10px;\">Norway</a><b>&nbsp;</b></li>
	<li><a href=\"/-/world/middle-east-north-africa/oman/\" title=\"Show posts about Oman (158)\" style=\"font-size:10px;\">Oman</a><b>&nbsp;</b></li>
	<li><a href=\"/-/world/south-asia/pakistan/\" title=\"Show posts about Pakistan (1809)\" style=\"font-size:12px;\">Pakistan</a><b>&nbsp;</b></li>
	<li><a href=\"/-/world/middle-east-north-africa/palestine/\" title=\"Show posts about Palestine (1353)\" style=\"font-size:11px;\">Palestine</a><b>&nbsp;</b></li>
	<li><a href=\"/-/world/latin-america/panama/\" title=\"Show posts about Panama (270)\" style=\"font-size:11px;\">Panama</a><b>&nbsp;</b></li>
	<li><a href=\"/-/world/oceania/papua-new-guinea/\" title=\"Show posts about Papua New Guinea (2)\" style=\"font-size:10px;\">Papua New Guinea</a><b>&nbsp;</b></li>
	<li><a href=\"/-/world/latin-america/paraguay/\" title=\"Show posts about Paraguay (261)\" style=\"font-size:11px;\">Paraguay</a><b>&nbsp;</b></li>
	<li><a href=\"/-/world/latin-america/peru/\" title=\"Show posts about Peru (878)\" style=\"font-size:12px;\">Peru</a><b>&nbsp;</b></li>
	<li><a href=\"/-/world/east-asia/philippines/\" title=\"Show posts about Philippines (874)\" style=\"font-size:11px;\">Philippines</a><b>&nbsp;</b></li>
	<li><a href=\"/-/world/eastern-central-europe/poland/\" title=\"Show posts about Poland (766)\" style=\"font-size:10px;\">Poland</a><b>&nbsp;</b></li>
	<li><a href=\"/-/world/western-europe/portugal/\" title=\"Show posts about Portugal (173)\" style=\"font-size:11px;\">Portugal</a><b>&nbsp;</b></li>
	<li><a href=\"/-/world/latin-america/puerto-rico-us/\" title=\"Show posts about Puerto Rico (U.S.) (646)\" style=\"font-size:12px;\">Puerto Rico (U.S.)</a><b>&nbsp;</b></li>
	<li><a href=\"/-/world/middle-east-north-africa/qatar/\" title=\"Show posts about Qatar (242)\" style=\"font-size:10px;\">Qatar</a><b>&nbsp;</b></li>
	<li><a href=\"/-/world/sub-saharan-africa/republic-of-congo/\" title=\"Show posts about Republic of Congo (117)\" style=\"font-size:10px;\">Republic of Congo</a><b>&nbsp;</b></li>
	<li><a href=\"/-/world/sub-saharan-africa/reunion/\" title=\"Show posts about Reunion (102)\" style=\"font-size:10px;\">Reunion</a><b>&nbsp;</b></li>
	<li><a href=\"/-/world/eastern-central-europe/romania/\" title=\"Show posts about Romania (279)\" style=\"font-size:10px;\">Romania</a><b>&nbsp;</b></li>
	<li><a href=\"/-/world/eastern-central-europe/russia/\" title=\"Show posts about Russia (4685)\" style=\"font-size:16px;\">Russia</a><b>&nbsp;</b></li>
	<li><a href=\"/-/world/sub-saharan-africa/rwanda/\" title=\"Show posts about Rwanda (192)\" style=\"font-size:10px;\">Rwanda</a><b>&nbsp;</b></li>
	<li><a href=\"/-/world/sub-saharan-africa/saint-helena/\" title=\"Show posts about Saint Helena (25)\" style=\"font-size:10px;\">Saint Helena</a><b>&nbsp;</b></li>
	<li><a href=\"/-/world/caribbean/saint-lucia/\" title=\"Show posts about Saint Lucia (245)\" style=\"font-size:10px;\">Saint Lucia</a><b>&nbsp;</b></li>
	<li><a href=\"/-/world/oceania/samoa/\" title=\"Show posts about Samoa (1)\" style=\"font-size:10px;\">Samoa</a><b>&nbsp;</b></li>
	<li><a href=\"/-/world/western-europe/san-marino/\" title=\"Show posts about San Marino (1)\" style=\"font-size:10px;\">San Marino</a><b>&nbsp;</b></li>
	<li><a href=\"/-/world/sub-saharan-africa/sao-tome-and-principe/\" title=\"Show posts about Sao Tome and Principe (69)\" style=\"font-size:10px;\">Sao Tome and Principe</a><b>&nbsp;</b></li>
	<li><a href=\"/-/world/middle-east-north-africa/saudi-arabia/\" title=\"Show posts about Saudi Arabia (785)\" style=\"font-size:12px;\">Saudi Arabia</a><b>&nbsp;</b></li>
	<li><a href=\"/-/world/sub-saharan-africa/senegal/\" title=\"Show posts about Senegal (297)\" style=\"font-size:11px;\">Senegal</a><b>&nbsp;</b></li>
	<li><a href=\"/-/world/eastern-central-europe/serbia/\" title=\"Show posts about Serbia (915)\" style=\"font-size:11px;\">Serbia</a><b>&nbsp;</b></li>
	<li><a href=\"/-/world/sub-saharan-africa/seychelles/\" title=\"Show posts about Seychelles (47)\" style=\"font-size:10px;\">Seychelles</a><b>&nbsp;</b></li>
	<li><a href=\"/-/world/sub-saharan-africa/sierra-leone/\" title=\"Show posts about Sierra Leone (118)\" style=\"font-size:10px;\">Sierra Leone</a><b>&nbsp;</b></li>
	<li><a href=\"/-/world/east-asia/singapore/\" title=\"Show posts about Singapore (825)\" style=\"font-size:11px;\">Singapore</a><b>&nbsp;</b></li>
	<li><a href=\"/-/world/eastern-central-europe/slovakia/\" title=\"Show posts about Slovakia (190)\" style=\"font-size:10px;\">Slovakia</a><b>&nbsp;</b></li>
	<li><a href=\"/-/world/eastern-central-europe/slovenia/\" title=\"Show posts about Slovenia (335)\" style=\"font-size:10px;\">Slovenia</a><b>&nbsp;</b></li>
	<li><a href=\"/-/world/sub-saharan-africa/somalia/\" title=\"Show posts about Somalia (225)\" style=\"font-size:10px;\">Somalia</a><b>&nbsp;</b></li>
	<li><a href=\"/-/world/sub-saharan-africa/somaliland/\" title=\"Show posts about Somaliland (57)\" style=\"font-size:10px;\">Somaliland</a><b>&nbsp;</b></li>
	<li><a href=\"/-/world/sub-saharan-africa/south-africa/\" title=\"Show posts about South Africa (1004)\" style=\"font-size:11px;\">South Africa</a><b>&nbsp;</b></li>
	<li><a href=\"/-/world/east-asia/south-korea/\" title=\"Show posts about South Korea (1285)\" style=\"font-size:12px;\">South Korea</a><b>&nbsp;</b></li>
	<li><a href=\"/-/world/sub-saharan-africa/south-sudan/\" title=\"Show posts about South Sudan (43)\" style=\"font-size:10px;\">South Sudan</a><b>&nbsp;</b></li>
	<li><a href=\"/-/world/western-europe/spain/\" title=\"Show posts about Spain (289)\" style=\"font-size:12px;\">Spain</a><b>&nbsp;</b></li>
	<li><a href=\"/-/world/south-asia/sri-lanka/\" title=\"Show posts about Sri Lanka (1165)\" style=\"font-size:11px;\">Sri Lanka</a><b>&nbsp;</b></li>
	<li><a href=\"/-/world/caribbean/st-barthelemy/\" title=\"Show posts about St. Barth\x{e9}l\x{e9}my (77)\" style=\"font-size:10px;\">St. Barth\x{e9}l\x{e9}my</a><b>&nbsp;</b></li>
	<li><a href=\"/-/world/caribbean/st-eustatius/\" title=\"Show posts about St. Eustatius (46)\" style=\"font-size:10px;\">St. Eustatius</a><b>&nbsp;</b></li>
	<li><a href=\"/-/world/caribbean/st-maarten/\" title=\"Show posts about St. Maarten (83)\" style=\"font-size:10px;\">St. Maarten</a><b>&nbsp;</b></li>
	<li><a href=\"/-/world/caribbean/st-vincent-the-grenadines/\" title=\"Show posts about St. Vincent &amp; the Grenadines (361)\" style=\"font-size:10px;\">St. Vincent &amp; the Grenadines</a><b>&nbsp;</b></li>
	<li><a href=\"/-/world/caribbean/stkitts-nevis/\" title=\"Show posts about St.Kitts &amp; Nevis (125)\" style=\"font-size:10px;\">St.Kitts &amp; Nevis</a><b>&nbsp;</b></li>
	<li><a href=\"/-/world/sub-saharan-africa/sudan/\" title=\"Show posts about Sudan (500)\" style=\"font-size:11px;\">Sudan</a><b>&nbsp;</b></li>
	<li><a href=\"/-/world/caribbean/suriname/\" title=\"Show posts about Suriname (129)\" style=\"font-size:10px;\">Suriname</a><b>&nbsp;</b></li>
	<li><a href=\"/-/world/sub-saharan-africa/swaziland/\" title=\"Show posts about Swaziland (47)\" style=\"font-size:10px;\">Swaziland</a><b>&nbsp;</b></li>
	<li><a href=\"/-/world/western-europe/sweden/\" title=\"Show posts about Sweden (77)\" style=\"font-size:10px;\">Sweden</a><b>&nbsp;</b></li>
	<li><a href=\"/-/world/western-europe/switzerland/\" title=\"Show posts about Switzerland (33)\" style=\"font-size:10px;\">Switzerland</a><b>&nbsp;</b></li>
	<li><a href=\"/-/world/middle-east-north-africa/syria/\" title=\"Show posts about Syria (801)\" style=\"font-size:12px;\">Syria</a><b>&nbsp;</b></li>
	<li><a href=\"/-/world/oceania/tahiti/\" title=\"Show posts about Tahiti (33)\" style=\"font-size:10px;\">Tahiti</a><b>&nbsp;</b></li>
	<li><a href=\"/-/world/east-asia/taiwan-roc/\" title=\"Show posts about Taiwan (ROC) (655)\" style=\"font-size:11px;\">Taiwan (ROC)</a><b>&nbsp;</b></li>
	<li><a href=\"/-/world/central-asia-caucasus/tajikistan/\" title=\"Show posts about Tajikistan (455)\" style=\"font-size:12px;\">Tajikistan</a><b>&nbsp;</b></li>
	<li><a href=\"/-/world/sub-saharan-africa/tanzania/\" title=\"Show posts about Tanzania (394)\" style=\"font-size:10px;\">Tanzania</a><b>&nbsp;</b></li>
	<li><a href=\"/-/world/east-asia/thailand/\" title=\"Show posts about Thailand (803)\" style=\"font-size:11px;\">Thailand</a><b>&nbsp;</b></li>
	<li><a href=\"/-/world/sub-saharan-africa/togo/\" title=\"Show posts about Togo (137)\" style=\"font-size:11px;\">Togo</a><b>&nbsp;</b></li>
	<li><a href=\"/-/world/oceania/tonga/\" title=\"Show posts about Tonga (13)\" style=\"font-size:10px;\">Tonga</a><b>&nbsp;</b></li>
	<li><a href=\"/-/world/caribbean/trinidad-tobago/\" title=\"Show posts about Trinidad &amp; Tobago (2316)\" style=\"font-size:12px;\">Trinidad &amp; Tobago</a><b>&nbsp;</b></li>
	<li><a href=\"/-/world/middle-east-north-africa/tunisia/\" title=\"Show posts about Tunisia (536)\" style=\"font-size:11px;\">Tunisia</a><b>&nbsp;</b></li>
	<li><a href=\"/-/world/middle-east-north-africa/turkey/\" title=\"Show posts about Turkey (491)\" style=\"font-size:11px;\">Turkey</a><b>&nbsp;</b></li>
	<li><a href=\"/-/world/central-asia-caucasus/turkmenistan/\" title=\"Show posts about Turkmenistan (348)\" style=\"font-size:11px;\">Turkmenistan</a><b>&nbsp;</b></li>
	<li><a href=\"/-/world/caribbean/turks-caicos-isl/\" title=\"Show posts about Turks &amp; Caicos Isl. (89)\" style=\"font-size:10px;\">Turks &amp; Caicos Isl.</a><b>&nbsp;</b></li>
	<li><a href=\"/-/world/north-america/usa/\" title=\"Show posts about U.S.A. (2588)\" style=\"font-size:13px;\">U.S.A.</a><b>&nbsp;</b></li>
	<li><a href=\"/-/world/caribbean/us-virgin-islands/\" title=\"Show posts about US Virgin Islands (90)\" style=\"font-size:10px;\">US Virgin Islands</a><b>&nbsp;</b></li>
	<li><a href=\"/-/world/sub-saharan-africa/uganda/\" title=\"Show posts about Uganda (567)\" style=\"font-size:11px;\">Uganda</a><b>&nbsp;</b></li>
	<li><a href=\"/-/world/eastern-central-europe/ukraine/\" title=\"Show posts about Ukraine (1789)\" style=\"font-size:11px;\">Ukraine</a><b>&nbsp;</b></li>
	<li><a href=\"/-/world/middle-east-north-africa/united-arab-emirates/\" title=\"Show posts about United Arab Emirates (414)\" style=\"font-size:10px;\">United Arab Emirates</a><b>&nbsp;</b></li>
	<li><a href=\"/-/world/western-europe/united-kingdom/\" title=\"Show posts about United Kingdom (589)\" style=\"font-size:12px;\">United Kingdom</a><b>&nbsp;</b></li>
	<li><a href=\"/-/world/latin-america/uruguay/\" title=\"Show posts about Uruguay (244)\" style=\"font-size:10px;\">Uruguay</a><b>&nbsp;</b></li>
	<li><a href=\"/-/world/central-asia-caucasus/uzbekistan/\" title=\"Show posts about Uzbekistan (521)\" style=\"font-size:10px;\">Uzbekistan</a><b>&nbsp;</b></li>
	<li><a href=\"/-/world/western-europe/vatican-city/\" title=\"Show posts about Vatican City (13)\" style=\"font-size:10px;\">Vatican City</a><b>&nbsp;</b></li>
	<li><a href=\"/-/world/latin-america/venezuela/\" title=\"Show posts about Venezuela (757)\" style=\"font-size:12px;\">Venezuela</a><b>&nbsp;</b></li>
	<li><a href=\"/-/world/east-asia/vietnam/\" title=\"Show posts about Vietnam (480)\" style=\"font-size:11px;\">Vietnam</a><b>&nbsp;</b></li>
	<li><a href=\"/-/world/oceania/wallis-futuna/\" title=\"Show posts about Wallis &#038; Futuna (1)\" style=\"font-size:10px;\">Wallis &#038; Futuna</a><b>&nbsp;</b></li>
	<li><a href=\"/-/world/middle-east-north-africa/western-sahara/\" title=\"Show posts about Western Sahara (27)\" style=\"font-size:10px;\">Western Sahara</a><b>&nbsp;</b></li>
	<li><a href=\"/-/world/middle-east-north-africa/yemen/\" title=\"Show posts about Yemen (218)\" style=\"font-size:11px;\">Yemen</a><b>&nbsp;</b></li>
	<li><a href=\"/-/world/sub-saharan-africa/zambia/\" title=\"Show posts about Zambia (267)\" style=\"font-size:12px;\">Zambia</a><b>&nbsp;</b></li>
	<li><a href=\"/-/world/sub-saharan-africa/zimbabwe/\" title=\"Show posts about Zimbabwe (730)\" style=\"font-size:10px;\">Zimbabwe</a><b>&nbsp;</b></li>
</ul>
							<p class=\"more-link\">Based on the <a href='http://en.wikipedia.org/wiki/List_of_countries' title='Wikipedia list of countries'><b>Wikipedia list of countries</b></a>, <a title='about the coutnries list at the GV FAQ' href='/about/faq-frequently-asked-questions/#countriesandterritories'>details</a>.</p>
							<h3>Languages</h3>
							<ul class=\"cloud  cloud-languages\">
	<li><a href=\"/-/languages/afrikaans/\" title=\"Show posts about Afrikaans (4)\" style=\"font-size:10px;\">Afrikaans</a><b>&nbsp;</b></li>
	<li><a href=\"/-/languages/albanian/\" title=\"Show posts about Albanian (9)\" style=\"font-size:10px;\">Albanian</a><b>&nbsp;</b></li>
	<li><a href=\"/-/languages/arabic/\" title=\"Show posts about Arabic (1870)\" style=\"font-size:11px;\">Arabic</a><b>&nbsp;</b></li>
	<li><a href=\"/-/languages/armenian/\" title=\"Show posts about Armenian (75)\" style=\"font-size:10px;\">Armenian</a><b>&nbsp;</b></li>
	<li><a href=\"/-/languages/aymara/\" title=\"Show posts about Aymara (5)\" style=\"font-size:10px;\">Aymara</a><b>&nbsp;</b></li>
	<li><a href=\"/-/languages/azerbaijani/\" title=\"Show posts about Azerbaijani (98)\" style=\"font-size:10px;\">Azerbaijani</a><b>&nbsp;</b></li>
	<li><a href=\"/-/languages/bahasa/\" title=\"Show posts about Bahasa (80)\" style=\"font-size:10px;\">Bahasa</a><b>&nbsp;</b></li>
	<li><a href=\"/-/languages/bangla/\" title=\"Show posts about Bangla (140)\" style=\"font-size:10px;\">Bangla</a><b>&nbsp;</b></li>
	<li><a href=\"/-/languages/belarusian/\" title=\"Show posts about Belarusian (26)\" style=\"font-size:10px;\">Belarusian</a><b>&nbsp;</b></li>
	<li><a href=\"/-/languages/bosnian/\" title=\"Show posts about Bosnian (15)\" style=\"font-size:10px;\">Bosnian</a><b>&nbsp;</b></li>
	<li><a href=\"/-/languages/bulgarian/\" title=\"Show posts about Bulgarian (77)\" style=\"font-size:10px;\">Bulgarian</a><b>&nbsp;</b></li>
	<li><a href=\"/-/languages/burmese/\" title=\"Show posts about Burmese (71)\" style=\"font-size:10px;\">Burmese</a><b>&nbsp;</b></li>
	<li><a href=\"/-/languages/catalan/\" title=\"Show posts about Catalan (19)\" style=\"font-size:10px;\">Catalan</a><b>&nbsp;</b></li>
	<li><a href=\"/-/languages/chinese/\" title=\"Show posts about Chinese (1635)\" style=\"font-size:10px;\">Chinese</a><b>&nbsp;</b></li>
	<li><a href=\"/-/languages/croatian/\" title=\"Show posts about Croatian (30)\" style=\"font-size:10px;\">Croatian</a><b>&nbsp;</b></li>
	<li><a href=\"/-/languages/czech/\" title=\"Show posts about Czech (2)\" style=\"font-size:10px;\">Czech</a><b>&nbsp;</b></li>
	<li><a href=\"/-/languages/danish/\" title=\"Show posts about Danish (13)\" style=\"font-size:10px;\">Danish</a><b>&nbsp;</b></li>
	<li><a href=\"/-/languages/dutch/\" title=\"Show posts about Dutch (18)\" style=\"font-size:10px;\">Dutch</a><b>&nbsp;</b></li>
	<li><a href=\"/-/languages/english/\" title=\"Show posts about English (32122)\" style=\"font-size:18px;\">English</a><b>&nbsp;</b></li>
	<li><a href=\"/-/languages/farsi/\" title=\"Show posts about Farsi (342)\" style=\"font-size:10px;\">Farsi</a><b>&nbsp;</b></li>
	<li><a href=\"/-/languages/filipino/\" title=\"Show posts about Filipino (84)\" style=\"font-size:10px;\">Filipino</a><b>&nbsp;</b></li>
	<li><a href=\"/-/languages/french/\" title=\"Show posts about French (1593)\" style=\"font-size:11px;\">French</a><b>&nbsp;</b></li>
	<li><a href=\"/-/languages/french-creoles/\" title=\"Show posts about French Creoles (38)\" style=\"font-size:10px;\">French Creoles</a><b>&nbsp;</b></li>
	<li><a href=\"/-/languages/georgian/\" title=\"Show posts about Georgian (32)\" style=\"font-size:10px;\">Georgian</a><b>&nbsp;</b></li>
	<li><a href=\"/-/languages/german/\" title=\"Show posts about German (93)\" style=\"font-size:10px;\">German</a><b>&nbsp;</b></li>
	<li><a href=\"/-/languages/greek/\" title=\"Show posts about Greek (88)\" style=\"font-size:10px;\">Greek</a><b>&nbsp;</b></li>
	<li><a href=\"/-/languages/hebrew/\" title=\"Show posts about Hebrew (94)\" style=\"font-size:10px;\">Hebrew</a><b>&nbsp;</b></li>
	<li><a href=\"/-/languages/hindi/\" title=\"Show posts about Hindi (28)\" style=\"font-size:10px;\">Hindi</a><b>&nbsp;</b></li>
	<li><a href=\"/-/languages/hungarian/\" title=\"Show posts about Hungarian (61)\" style=\"font-size:10px;\">Hungarian</a><b>&nbsp;</b></li>
	<li><a href=\"/-/languages/italian/\" title=\"Show posts about Italian (67)\" style=\"font-size:10px;\">Italian</a><b>&nbsp;</b></li>
	<li><a href=\"/-/languages/japanese/\" title=\"Show posts about Japanese (713)\" style=\"font-size:10px;\">Japanese</a><b>&nbsp;</b></li>
	<li><a href=\"/-/languages/kannada/\" title=\"Show posts about Kannada (4)\" style=\"font-size:10px;\">Kannada</a><b>&nbsp;</b></li>
	<li><a href=\"/-/languages/kazakh/\" title=\"Show posts about Kazakh (8)\" style=\"font-size:10px;\">Kazakh</a><b>&nbsp;</b></li>
	<li><a href=\"/-/languages/khmer/\" title=\"Show posts about Khmer (16)\" style=\"font-size:10px;\">Khmer</a><b>&nbsp;</b></li>
	<li><a href=\"/-/languages/korean/\" title=\"Show posts about Korean (492)\" style=\"font-size:10px;\">Korean</a><b>&nbsp;</b></li>
	<li><a href=\"/-/languages/kyrgyz/\" title=\"Show posts about Kyrgyz (5)\" style=\"font-size:10px;\">Kyrgyz</a><b>&nbsp;</b></li>
	<li><a href=\"/-/languages/latvian/\" title=\"Show posts about Latvian (2)\" style=\"font-size:10px;\">Latvian</a><b>&nbsp;</b></li>
	<li><a href=\"/-/languages/lingala/\" title=\"Show posts about Lingala (2)\" style=\"font-size:10px;\">Lingala</a><b>&nbsp;</b></li>
	<li><a href=\"/-/languages/macedonian/\" title=\"Show posts about Macedonian (193)\" style=\"font-size:10px;\">Macedonian</a><b>&nbsp;</b></li>
	<li><a href=\"/-/languages/malagasy/\" title=\"Show posts about Malagasy (93)\" style=\"font-size:10px;\">Malagasy</a><b>&nbsp;</b></li>
	<li><a href=\"/-/languages/malayalam/\" title=\"Show posts about Malayalam (5)\" style=\"font-size:10px;\">Malayalam</a><b>&nbsp;</b></li>
	<li><a href=\"/-/languages/nepali/\" title=\"Show posts about Nepali (3)\" style=\"font-size:10px;\">Nepali</a><b>&nbsp;</b></li>
	<li><a href=\"/-/languages/polish/\" title=\"Show posts about Polish (64)\" style=\"font-size:10px;\">Polish</a><b>&nbsp;</b></li>
	<li><a href=\"/-/languages/portuguese/\" title=\"Show posts about Portuguese (1554)\" style=\"font-size:11px;\">Portuguese</a><b>&nbsp;</b></li>
	<li><a href=\"/-/languages/romanian/\" title=\"Show posts about Romanian (20)\" style=\"font-size:10px;\">Romanian</a><b>&nbsp;</b></li>
	<li><a href=\"/-/languages/russian/\" title=\"Show posts about Russian (1805)\" style=\"font-size:11px;\">Russian</a><b>&nbsp;</b></li>
	<li><a href=\"/-/languages/serbian/\" title=\"Show posts about Serbian (115)\" style=\"font-size:10px;\">Serbian</a><b>&nbsp;</b></li>
	<li><a href=\"/-/languages/slovak/\" title=\"Show posts about Slovak (41)\" style=\"font-size:10px;\">Slovak</a><b>&nbsp;</b></li>
	<li><a href=\"/-/languages/slovenian/\" title=\"Show posts about Slovenian (4)\" style=\"font-size:10px;\">Slovenian</a><b>&nbsp;</b></li>
	<li><a href=\"/-/languages/spanish/\" title=\"Show posts about Spanish (4390)\" style=\"font-size:12px;\">Spanish</a><b>&nbsp;</b></li>
	<li><a href=\"/-/languages/swahili/\" title=\"Show posts about Swahili (26)\" style=\"font-size:10px;\">Swahili</a><b>&nbsp;</b></li>
	<li><a href=\"/-/languages/tajik/\" title=\"Show posts about Tajik (21)\" style=\"font-size:10px;\">Tajik</a><b>&nbsp;</b></li>
	<li><a href=\"/-/languages/tamil/\" title=\"Show posts about Tamil (8)\" style=\"font-size:10px;\">Tamil</a><b>&nbsp;</b></li>
	<li><a href=\"/-/languages/tetum/\" title=\"Show posts about Tetum (39)\" style=\"font-size:10px;\">Tetum</a><b>&nbsp;</b></li>
	<li><a href=\"/-/languages/thai/\" title=\"Show posts about Thai (14)\" style=\"font-size:10px;\">Thai</a><b>&nbsp;</b></li>
	<li><a href=\"/-/languages/tibetan/\" title=\"Show posts about Tibetan (11)\" style=\"font-size:10px;\">Tibetan</a><b>&nbsp;</b></li>
	<li><a href=\"/-/languages/turkish/\" title=\"Show posts about Turkish (26)\" style=\"font-size:10px;\">Turkish</a><b>&nbsp;</b></li>
	<li><a href=\"/-/languages/turkmen/\" title=\"Show posts about Turkmen (1)\" style=\"font-size:10px;\">Turkmen</a><b>&nbsp;</b></li>
	<li><a href=\"/-/languages/ukrainian/\" title=\"Show posts about Ukrainian (133)\" style=\"font-size:10px;\">Ukrainian</a><b>&nbsp;</b></li>
	<li><a href=\"/-/languages/urdu/\" title=\"Show posts about Urdu (8)\" style=\"font-size:10px;\">Urdu</a><b>&nbsp;</b></li>
	<li><a href=\"/-/languages/uzbek/\" title=\"Show posts about Uzbek (5)\" style=\"font-size:10px;\">Uzbek</a><b>&nbsp;</b></li>
	<li><a href=\"/-/languages/vietnamese/\" title=\"Show posts about Vietnamese (4)\" style=\"font-size:10px;\">Vietnamese</a><b>&nbsp;</b></li>
	<li><a href=\"/-/languages/welsh/\" title=\"Show posts about Welsh (8)\" style=\"font-size:10px;\">Welsh</a><b>&nbsp;</b></li>
	<li><a href=\"/-/languages/wolof/\" title=\"Show posts about Wolof (5)\" style=\"font-size:10px;\">Wolof</a><b>&nbsp;</b></li>
</ul>
						</div>
					</div>
				</div>
			</div>
			<div id=\"tabContent3\" class=\"tabcontainer ui-tabs-hide\">
				<div id=\"topics-tab\" class=\"tabcontent\">
					<div id=\"topics-info\">
						<div id=\"topics-all\">
							<ul class=\"cloud  cloud-topics\">
	<li><a href=\"/-/topics/arts-culture/\" title=\"Show posts about Arts &#038; Culture (9309)\" style=\"font-size:12px;\">Arts &#038; Culture</a><b>&nbsp;</b></li>
	<li><a href=\"/-/topics/breaking-news/\" title=\"Show posts about Breaking News (3354)\" style=\"font-size:11px;\">Breaking News</a><b>&nbsp;</b></li>
	<li><a href=\"/-/topics/citizen-media/\" title=\"Show posts about Citizen Media (7231)\" style=\"font-size:18px;\">Citizen Media</a><b>&nbsp;</b></li>
	<li><a href=\"/-/topics/development/\" title=\"Show posts about Development (4318)\" style=\"font-size:11px;\">Development</a><b>&nbsp;</b></li>
	<li><a href=\"/-/topics/digital-activism/\" title=\"Show posts about Digital Activism (9004)\" style=\"font-size:12px;\">Digital Activism</a><b>&nbsp;</b></li>
	<li><a href=\"/-/topics/disaster/\" title=\"Show posts about Disaster (2761)\" style=\"font-size:10px;\">Disaster</a><b>&nbsp;</b></li>
	<li><a href=\"/-/topics/economics-business/\" title=\"Show posts about Economics &amp; Business (8795)\" style=\"font-size:11px;\">Economics &amp; Business</a><b>&nbsp;</b></li>
	<li><a href=\"/-/topics/education/\" title=\"Show posts about Education (3303)\" style=\"font-size:11px;\">Education</a><b>&nbsp;</b></li>
	<li><a href=\"/-/topics/elections/\" title=\"Show posts about Elections (5308)\" style=\"font-size:11px;\">Elections</a><b>&nbsp;</b></li>
	<li><a href=\"/-/topics/environment/\" title=\"Show posts about Environment (5540)\" style=\"font-size:11px;\">Environment</a><b>&nbsp;</b></li>
	<li><a href=\"/-/topics/ethnicity-race/\" title=\"Show posts about Ethnicity &amp; Race (4165)\" style=\"font-size:11px;\">Ethnicity &amp; Race</a><b>&nbsp;</b></li>
	<li><a href=\"/-/topics/film/\" title=\"Show posts about Film (1694)\" style=\"font-size:11px;\">Film</a><b>&nbsp;</b></li>
	<li><a href=\"/-/topics/food/\" title=\"Show posts about Food (2129)\" style=\"font-size:10px;\">Food</a><b>&nbsp;</b></li>
	<li><a href=\"/-/topics/freedom-of-speech/\" title=\"Show posts about Freedom of Speech (7894)\" style=\"font-size:12px;\">Freedom of Speech</a><b>&nbsp;</b></li>
	<li><a href=\"/-/topics/gay-rights-lgbt/\" title=\"Show posts about Gay Rights (LGBT) (1099)\" style=\"font-size:10px;\">Gay Rights (LGBT)</a><b>&nbsp;</b></li>
	<li><a href=\"/-/topics/governance/\" title=\"Show posts about Governance (13406)\" style=\"font-size:13px;\">Governance</a><b>&nbsp;</b></li>
	<li><a href=\"/-/topics/health/\" title=\"Show posts about Health (2830)\" style=\"font-size:11px;\">Health</a><b>&nbsp;</b></li>
	<li><a href=\"/-/topics/history/\" title=\"Show posts about History (6733)\" style=\"font-size:11px;\">History</a><b>&nbsp;</b></li>
	<li><a href=\"/-/topics/human-rights/\" title=\"Show posts about Human Rights (10242)\" style=\"font-size:13px;\">Human Rights</a><b>&nbsp;</b></li>
	<li><a href=\"/-/topics/humanitarian-response/\" title=\"Show posts about Humanitarian Response (2244)\" style=\"font-size:10px;\">Humanitarian Response</a><b>&nbsp;</b></li>
	<li><a href=\"/-/topics/humor/\" title=\"Show posts about Humor (2377)\" style=\"font-size:10px;\">Humor</a><b>&nbsp;</b></li>
	<li><a href=\"/-/topics/ideas/\" title=\"Show posts about Ideas (4716)\" style=\"font-size:11px;\">Ideas</a><b>&nbsp;</b></li>
	<li><a href=\"/-/topics/indigenous/\" title=\"Show posts about Indigenous (1134)\" style=\"font-size:10px;\">Indigenous</a><b>&nbsp;</b></li>
	<li><a href=\"/-/topics/international-relations/\" title=\"Show posts about International Relations (9639)\" style=\"font-size:12px;\">International Relations</a><b>&nbsp;</b></li>
	<li><a href=\"/-/topics/labor/\" title=\"Show posts about Labor (1636)\" style=\"font-size:10px;\">Labor</a><b>&nbsp;</b></li>
	<li><a href=\"/-/topics/language/\" title=\"Show posts about Language (1470)\" style=\"font-size:10px;\">Language</a><b>&nbsp;</b></li>
	<li><a href=\"/-/topics/law/\" title=\"Show posts about Law (8776)\" style=\"font-size:12px;\">Law</a><b>&nbsp;</b></li>
	<li><a href=\"/-/topics/literature/\" title=\"Show posts about Literature (1936)\" style=\"font-size:10px;\">Literature</a><b>&nbsp;</b></li>
	<li><a href=\"/-/topics/media-journalism/\" title=\"Show posts about Media &amp; Journalism (9409)\" style=\"font-size:12px;\">Media &amp; Journalism</a><b>&nbsp;</b></li>
	<li><a href=\"/-/topics/migration-immigration/\" title=\"Show posts about Migration &amp; Immigration (3298)\" style=\"font-size:11px;\">Migration &amp; Immigration</a><b>&nbsp;</b></li>
	<li><a href=\"/-/topics/music/\" title=\"Show posts about Music (2323)\" style=\"font-size:10px;\">Music</a><b>&nbsp;</b></li>
	<li><a href=\"/-/topics/photography/\" title=\"Show posts about Photography (1988)\" style=\"font-size:10px;\">Photography</a><b>&nbsp;</b></li>
	<li><a href=\"/-/topics/politics/\" title=\"Show posts about Politics (22819)\" style=\"font-size:15px;\">Politics</a><b>&nbsp;</b></li>
	<li><a href=\"/-/topics/protest/\" title=\"Show posts about Protest (8191)\" style=\"font-size:13px;\">Protest</a><b>&nbsp;</b></li>
	<li><a href=\"/-/topics/refugees/\" title=\"Show posts about Refugees (712)\" style=\"font-size:10px;\">Refugees</a><b>&nbsp;</b></li>
	<li><a href=\"/-/topics/religion/\" title=\"Show posts about Religion (3704)\" style=\"font-size:11px;\">Religion</a><b>&nbsp;</b></li>
	<li><a href=\"/-/topics/science/\" title=\"Show posts about Science (428)\" style=\"font-size:10px;\">Science</a><b>&nbsp;</b></li>
	<li><a href=\"/-/topics/sport/\" title=\"Show posts about Sport (2298)\" style=\"font-size:11px;\">Sport</a><b>&nbsp;</b></li>
	<li><a href=\"/-/topics/technology/\" title=\"Show posts about Technology (9074)\" style=\"font-size:12px;\">Technology</a><b>&nbsp;</b></li>
	<li><a href=\"/-/topics/travel/\" title=\"Show posts about Travel (4500)\" style=\"font-size:10px;\">Travel</a><b>&nbsp;</b></li>
	<li><a href=\"/-/topics/war-conflict/\" title=\"Show posts about War &#038; Conflict (7387)\" style=\"font-size:11px;\">War &#038; Conflict</a><b>&nbsp;</b></li>
	<li><a href=\"/-/topics/women-gender/\" title=\"Show posts about Women &amp; Gender (3739)\" style=\"font-size:11px;\">Women &amp; Gender</a><b>&nbsp;</b></li>
	<li><a href=\"/-/topics/youth/\" title=\"Show posts about Youth (4968)\" style=\"font-size:11px;\">Youth</a><b>&nbsp;</b></li>
</ul>
							<h3>Special topics</h3>
							<ul class=\"cloud  cloud-special\">
	<li><a href=\"/-/special/7-billion-actions/\" title=\"Show posts about 7 Billion Actions (28)\" style=\"font-size:10px;\">7 Billion Actions</a><b>&nbsp;</b></li>
	<li><a href=\"/-/special/announcements/\" title=\"Show posts about Announcements (309)\" style=\"font-size:11px;\">Announcements</a><b>&nbsp;</b></li>
	<li><a href=\"/-/special/blogger-profiles/\" title=\"Show posts about Blogger Profiles (636)\" style=\"font-size:11px;\">Blogger Profiles</a><b>&nbsp;</b></li>
	<li><a href=\"/-/special/conversations-better-world/\" title=\"Show posts about Conversations for a Better World (45)\" style=\"font-size:10px;\">Conversations for a Better World</a><b>&nbsp;</b></li>
	<li><a href=\"/-/special/global-voices-podcast/\" title=\"Show posts about Global Voices Podcast (23)\" style=\"font-size:10px;\">Global Voices Podcast</a><b>&nbsp;</b></li>
	<li><a href=\"/-/special/human-rights-video/\" title=\"Show posts about Human Rights Video (23)\" style=\"font-size:10px;\">Human Rights Video</a><b>&nbsp;</b></li>
	<li><a href=\"/-/special/olympics/\" title=\"Show posts about Olympics (348)\" style=\"font-size:14px;\">Olympics</a><b>&nbsp;</b></li>
	<li><a href=\"/-/special/runet-echo/\" title=\"Show posts about RuNet Echo (1263)\" style=\"font-size:18px;\">RuNet Echo</a><b>&nbsp;</b></li>
	<li><a href=\"/-/special/transparency-technology-network/\" title=\"Show posts about Technology for Transparency Network (74)\" style=\"font-size:10px;\">Technology for Transparency Network</a><b>&nbsp;</b></li>
	<li><a href=\"/-/special/ict-for-development/\" title=\"Show posts about The Future of ICT for Development (30)\" style=\"font-size:10px;\">The Future of ICT for Development</a><b>&nbsp;</b></li>
</ul>
							<h3>Posts with</h3>
							<div class='media-icons'>
<span class='media-type'> 
<a href='http://globalvoicesonline.org/-/type/photos/' title='Show posts aboutPhotos'><img src='http://static.globalvoices.s3.amazonaws.com/img/tmpl/media-photos.png' alt='Photos posts' /></a>
<span class=\"media-label\"><a href=\"http://globalvoicesonline.org/-/type/photos/\" title=\"Show posts about Photos\">Photos</a></span></span> 
<span class='media-type'> 
<a href='http://globalvoicesonline.org/-/type/video/' title='Show posts aboutVideo'><img src='http://static.globalvoices.s3.amazonaws.com/img/tmpl/media-video.png' alt='Video posts' /></a>
<span class=\"media-label\"><a href=\"http://globalvoicesonline.org/-/type/video/\" title=\"Show posts about Video\">Video</a></span></span> 
</div> 
						</div>
						<br class=\"clear\" />
					</div>
				</div>
			</div>
			<div id=\"tabContent4\" class=\"tabcontainer ui-tabs-hide\">
				<div id=\"authors-tab\" class=\"tabcontent\">
					<div id=\"author-gallery\">
						<div class='user-list user-list-summary'> 
 <div class='author-block'>
<a href='http://globalvoicesonline.org/author/matthew-hunte/' class='url' title='View all posts by Matthew Hunte'><img alt='' src='http://1.gravatar.com/avatar/91ab5cec2c037fe08f19c3ce47cc200f?s=40&amp;d=http%3A%2F%2F1.gravatar.com%2Favatar%2Fad516503a11cd5ca435acc9bb6523536%3Fs%3D40&amp;r=G' class='avatar avatar-40 photo' height='40' width='40' /></a><a href='http://globalvoicesonline.org/author/matthew-hunte/' class='url' title='View all posts by Matthew Hunte'>
 	 <span class='username'>Matthew Hunte</span><span class='post-count'>48 posts</span></a></div>
<div class='author-block'>
<a href='http://globalvoicesonline.org/author/l-finch/' class='url' title='View all posts by L. Finch'><img alt='' src='http://1.gravatar.com/avatar/d16ceb7568f99c6cead3aabf49d1b8bc?s=40&amp;d=http%3A%2F%2F1.gravatar.com%2Favatar%2Fad516503a11cd5ca435acc9bb6523536%3Fs%3D40&amp;r=G' class='avatar avatar-40 photo' height='40' width='40' /></a><a href='http://globalvoicesonline.org/author/l-finch/' class='url' title='View all posts by L. Finch'>
 	 <span class='username'>L. Finch</span><span class='post-count'>18 posts</span></a></div>
<div class='author-block'>
<a href='http://globalvoicesonline.org/author/daniel-alan-kennedy/' class='url' title='View all posts by Daniel Alan Kennedy'><img src=\"http://globalvoicesonline.org/wp-content/uploads/local-avatars/1021.jpg\" alt=\"\" class=\"avatar photo author-profile-pic\"  style='height:40px;width:40px'  /></a><a href='http://globalvoicesonline.org/author/daniel-alan-kennedy/' class='url' title='View all posts by Daniel Alan Kennedy'>
 	 <span class='username'>Daniel Alan Kennedy</span><span class='post-count'>6 posts</span></a></div>
<div class='author-block'>
<a href='http://globalvoicesonline.org/author/andy-yee/' class='url' title='View all posts by Andy Yee'><img src=\"http://globalvoicesonline.org/wp-content/uploads/local-avatars/705.jpg\" alt=\"\" class=\"avatar photo author-profile-pic\"  style='height:40px;width:40px'  /></a><a href='http://globalvoicesonline.org/author/andy-yee/' class='url' title='View all posts by Andy Yee'>
 	 <span class='username'>Andy Yee</span><span class='post-count'>78 posts</span></a></div>
<div class='author-block'>
<a href='http://globalvoicesonline.org/author/ellery-roberts-biddle/' class='url' title='View all posts by Ellery Roberts Biddle'><img alt='' src='http://0.gravatar.com/avatar/65e282c56ba9788e1592211e78458016?s=40&amp;d=http%3A%2F%2F0.gravatar.com%2Favatar%2Fad516503a11cd5ca435acc9bb6523536%3Fs%3D40&amp;r=G' class='avatar avatar-40 photo' height='40' width='40' /></a><a href='http://globalvoicesonline.org/author/ellery-roberts-biddle/' class='url' title='View all posts by Ellery Roberts Biddle'>
 	 <span class='username'>Ellery Roberts Biddle</span><span class='post-count'>38 posts</span></a></div>
<div class='author-block'>
<a href='http://globalvoicesonline.org/author/rhita-boufelliga/' class='url' title='View all posts by Rhita Boufelliga'><img alt='' src='http://0.gravatar.com/avatar/0a91924b6b7ebb3fa75485f021490ea6?s=40&amp;d=http%3A%2F%2F0.gravatar.com%2Favatar%2Fad516503a11cd5ca435acc9bb6523536%3Fs%3D40&amp;r=G' class='avatar avatar-40 photo' height='40' width='40' /></a><a href='http://globalvoicesonline.org/author/rhita-boufelliga/' class='url' title='View all posts by Rhita Boufelliga'>
 	 <span class='username'>Rhita Boufelliga</span><span class='post-count'>22 posts</span></a></div>
<div class='author-block'>
<a href='http://globalvoicesonline.org/author/daniela-kantorova/' class='url' title='View all posts by Daniela Kantorova'><img alt='' src='http://1.gravatar.com/avatar/f33bb790e5e10387b3fcea4d6ad6c6cd?s=40&amp;d=http%3A%2F%2F1.gravatar.com%2Favatar%2Fad516503a11cd5ca435acc9bb6523536%3Fs%3D40&amp;r=G' class='avatar avatar-40 photo' height='40' width='40' /></a><a href='http://globalvoicesonline.org/author/daniela-kantorova/' class='url' title='View all posts by Daniela Kantorova'>
 	 <span class='username'>Daniela Kantorova</span><span class='post-count'>2 posts</span></a></div>
<div class='author-block'>
<a href='http://globalvoicesonline.org/author/paulagoes/' class='url' title='View all posts by Paula G\x{f3}es'><img alt='' src='http://1.gravatar.com/avatar/74c17e19345408c55185c298a9b12a0f?s=40&amp;d=http%3A%2F%2F1.gravatar.com%2Favatar%2Fad516503a11cd5ca435acc9bb6523536%3Fs%3D40&amp;r=G' class='avatar avatar-40 photo' height='40' width='40' /></a><a href='http://globalvoicesonline.org/author/paulagoes/' class='url' title='View all posts by Paula G\x{f3}es'>
 	 <span class='username'>Paula G\x{f3}es</span><span class='post-count'>639 posts</span></a></div>
<div class='author-block'>
<a href='http://globalvoicesonline.org/author/ruslan-trad/' class='url' title='View all posts by Ruslan Trad'><img alt='' src='http://1.gravatar.com/avatar/7800978cd300b73f7850ca9468160096?s=40&amp;d=http%3A%2F%2F1.gravatar.com%2Favatar%2Fad516503a11cd5ca435acc9bb6523536%3Fs%3D40&amp;r=G' class='avatar avatar-40 photo' height='40' width='40' /></a><a href='http://globalvoicesonline.org/author/ruslan-trad/' class='url' title='View all posts by Ruslan Trad'>
 	 <span class='username'>Ruslan Trad</span><span class='post-count'>35 posts</span></a></div>
<div class='author-block'>
<a href='http://globalvoicesonline.org/author/hisham/' class='url' title='View all posts by Hisham Almiraat'><img alt='' src='http://0.gravatar.com/avatar/0494b709b86c25c5b69a7030ee197717?s=40&amp;d=http%3A%2F%2F0.gravatar.com%2Favatar%2Fad516503a11cd5ca435acc9bb6523536%3Fs%3D40&amp;r=G' class='avatar avatar-40 photo' height='40' width='40' /></a><a href='http://globalvoicesonline.org/author/hisham/' class='url' title='View all posts by Hisham Almiraat'>
 	 <span class='username'>Hisham Almiraat</span><span class='post-count'>127 posts</span></a></div>
<div class='author-block'>
<a href='http://globalvoicesonline.org/author/karl-soper/' class='url' title='View all posts by Karl Soper'><img alt='' src='http://1.gravatar.com/avatar/91f68ec2dffa331aa1b59b32cb5eb93a?s=40&amp;d=http%3A%2F%2F1.gravatar.com%2Favatar%2Fad516503a11cd5ca435acc9bb6523536%3Fs%3D40&amp;r=G' class='avatar avatar-40 photo' height='40' width='40' /></a><a href='http://globalvoicesonline.org/author/karl-soper/' class='url' title='View all posts by Karl Soper'>
 	 <span class='username'>Karl Soper</span><span class='post-count'>3 posts</span></a></div>
<div class='author-block'>
<a href='http://globalvoicesonline.org/author/veroniki-krikoni/' class='url' title='View all posts by Veroniki Krikoni'><img src=\"http://globalvoicesonline.org/wp-content/uploads/local-avatars/1065.jpg\" alt=\"\" class=\"avatar photo author-profile-pic\"  style='height:40px;width:40px'  /></a><a href='http://globalvoicesonline.org/author/veroniki-krikoni/' class='url' title='View all posts by Veroniki Krikoni'>
 	 <span class='username'>Veroniki Krikoni</span><span class='post-count'>40 posts</span></a></div>
<br class='clear' />
</div> 
<span class=\"more-link\"><a href='http://globalvoicesonline.org/authors/' title='View all contributors' >View all contributors &raquo;</a> 
</span>
					</div>
				</div>
			</div>
		</div><!--#tabcontent-->
	</div><!--#tabcontent-container-->
</div><!--#tabcontent-temporary-container-->

	<script type=\"text/javascript\">
		// Mailchimp groups: Automatically select first group in list
		jQuery(document).ready(function(\$) {

			// Make sure there is a Mailchimp signup form and it has a groups (interest) section
			if ( \$('#mc_signup').length && \$('.mc_interest').length ) {
				// Get all inputs in the interest section
				var \$interestChoices = \$('.mc_interest > input');
				if (\$interestChoices.length) {
					// If all of the elements are not checked
					if (\$interestChoices.is(':checked') === false) {
						// Set the first one to checked
						\$interestChoices.first().attr('checked', true);
					}
				}
			}
		}); // end document.ready
	</script>
	<!-- START Quantcast By WP-Plugin: Quantcast-Quantifier http://wordpress.org/extend/plugins/quantcast-quantifier/ -->
<!-- Start Quantcast tag -->
<script type=\"text/javascript\">
_qoptions={
qacct:\"p-eafUE7rA8_0EU\"
};
</script>
<script type=\"text/javascript\" src=\"http://edge.quantserve.com/quant.js\"></script>
<noscript>
<img src=\"http://pixel.quantserve.com/pixel/p-eafUE7rA8_0EU.gif\" style=\"display: none;\" border=\"0\" height=\"1\" width=\"1\" alt=\"Quantcast\"/>
</noscript>
<!-- End Quantcast tag -->
<!-- END Quantcast-Quantifier --><script type='text/javascript' src='http://static.globalvoices.s3.amazonaws.com/js/jquery-ui-1.8.12.custom-core_tabs_blind.js?ver=3.4'></script>
<script type='text/javascript' src='http://static.globalvoices.s3.amazonaws.com/js/jquery.cycle-2.88.js?ver=3.4'></script>
<script type='text/javascript' src='http://globalvoicesonline.org/wp-content/plugins/contact-form-7/includes/js/jquery.form.js?ver=3.14'></script>
<script type='text/javascript'>
/* <![CDATA[ */
var _wpcf7 = {\"loaderUrl\":\"http:\\/\\/globalvoicesonline.org\\/wp-content\\/plugins\\/contact-form-7\\/images\\/ajax-loader.gif\",\"sending\":\"Sending ...\",\"cached\":\"1\"};
/* ]]> */
</script>
<script type='text/javascript' src='http://globalvoicesonline.org/wp-content/plugins/contact-form-7/includes/js/scripts.js?ver=3.2.1'></script>
		<script type=\"text/javascript\">
		function disqus_config() {
			this.callbacks.afterRender = [function() {

				var guidelines_html = '<h4>Guidelines</h4>';
				guidelines_html += '<ul class=\"comment-guidelines\" style=\"list-style-type:disk;padding-left:15px;\">';
										guidelines_html += '<li><strong>All comments are reviewed by a moderator</strong>. Do not submit your comment more than once or it may be identified as spam.</li>';
								guidelines_html += '<li><strong>Please treat others with respect</strong>. Comments containing hate speech, obscenity, and personal attacks will not be approved.</li>';
				guidelines_html += '<li>All comments are saved to the Disqus service as well as this site. Please read the <a href=\"http://help.disqus.com/customer/portal/articles/466260-terms-of-service\">Disqus terms of service</a> before posting sensitive information.</li>';
				guidelines_html += '</ul>';
				jQuery('.dsq-textarea-reply').append(guidelines_html);
			}];
		}
		</script>
		<!--End GV Disqus JS hacks -->
	
<script type=\"text/javascript\">
	jQuery(document).ready(function(\$) {

				var tabContent = \$('#tabcontent-temporary-container').html();
		\$('#tabs').append(tabContent);
		\$('#tabcontent-temporary-container').remove();

					// this makes the 4th tab (search) open automatically
			\$(\"#tabs\").tabs({
				selected: 0,
				collapsible: true,
				fx: { height: 'toggle' }
			});
					\$('#cyclebox').cycle({
				fx: 'scrollLeft', // choose your transition type, ex: fade, scrollUp, shuffle, etc...
				pager: '#cycle-pager', // #id to insert paging numbers into
				pause: 1, // enable pause-on-hover
				timeout: 6000 // time in milliseconds between transitions
			});
			\$('#pauseButton').click(function() {
			    \$('#cyclebox').cycle('pause');
			    \$('#pauseButton').hide();
			    \$('#playButton').show();
			});
			\$('#playButton').click(function() {
			    \$('#cyclebox').cycle('resume');
			    \$('#pauseButton').show();
			    \$('#playButton').hide();
			});
					\$('#sc-next').click(function(){
				\$(\"#special-coverage-1\").hide();
				\$(\"#special-coverage-2\").show();
			});
			\$('#sc-prev').click(function(){
				\$(\"#special-coverage-1\").show();
				\$(\"#special-coverage-2\").hide();
			});
		
	}); // end document.ready

		function archWarp(dropdown) {
		var URL = dropdown.options[dropdown.selectedIndex].value;
		if(URL != \"\") {
		document.location.href=URL;
	}
}
</script></body>
</html>

<!-- Dynamic page generated in 0.748 seconds. -->
<!-- Cached page generated by WP-Super-Cache on 2012-10-14 23:04:21 -->
<!-- super cache -->",
          'db_row_last_updated' => '2016-01-15 13:06:51.866844-06',
          'description' => undef,
          'disable_triggers' => 0,
          'extracted_text' => "Global Voices \x{b7} Citizen media stories from around the world
***


***

 

 The movement against forced evictions of Roma families at P\x{159}edn\x{e1}dra\x{17e}\x{ed} has suffered several severe blows over the last month, but as the pressure keeps rising, alliances also continue to grow. Daniela Kantorova reports. 



 

 Malala Yousufzai, a 14 year old girl, was shot and severely wounded by Taliban for her activism. She is famous for her \x{2018}Diary of a Pakistani School girl\x{2018} which reveals the onslaught of the Taliban against girls education in Swat, Pakistan. Netizens condemn this horrendous act. 



 

 Religious groups and neo-nazis protested against gay-themed play Corpus Christi in Athens on 11 October, 2012. Deeming it blasphemous, they assaulted a theater critic and forced the cancellation of the performance. Netizens reacted in shocked outrage, demanding an end to the unchecked spiral of violence perpetrated by neo-nazis in recent months. 



 

 Women2Drive, later renamed Right2Dignity, has been campaigning for lifting the ban on women's right to drive by calling for days in which women get behind the wheel and supporting lawsuits against the Interior Ministry for refusing to grant women driving licenses. Now they are blaming the government for the ban, saying that if the Saudi monarchy wanted to lift it, it would have done so earlier. 



 

 A documentary titled \x{201c}Zambia: Good Copper, Bad Copper\x{201d} about Zambian copper mining and its negative impact on society has emerged on YouTube and has so far attracted over 6,000 hits. After watching the documentary, one YouTube user wrote, \"Cry our beloved country. Why should we remain poor when a coveted product is plenty and mined at the expense of the locals' health.\" 



 

 One blog, Lovelyish, considers a Pinterest campaign about  a 13-year-old girl Ami Musa from Sierra Leone by UNICEF UK to raise awareness about children living in poverty in Africa \"the saddest Pinterest page in the world.\" Another blogger, Tom Murphy, argues that Pinterest represents a bit of a brave new world for NGOs to reach newer audiences. 



 

 Greek police preemptively arrested and beat young people intending to join massive anti-austerity demonstrations on September 26, 2012. When they also published their photos and identities online, furious reactions ensued from Greek netizens. 



 

 Sri Lanka Unites (SLU) is a youth reconciliation movement led by a team of young professionals drawn from different ethnicities and religions in Sri Lanka who are working towards reconciliation, peace, change and are kindling hope. It is organizing workshops, leadership conferences and school tours across the country. 



 

 Judge Pedraz's writ, which closes the case against eight people detained at the 25-S protests, has not gone down at all well in government circles. The Congress spokesperson, Rafael Hernando, has described the decision as \"indecent and unacceptable\" and labelled the judge a \"posh anarchist.\" 



 

 S\x{e3}o Tom\x{e9} and Pr\x{ed}ncipe, like other islands in the Gulf of Guinea, is one of the countries on the West African coast that stands out when the issue at hand is biodiversity. However, large areas of its unique forests are disappearing to make way for monocultures for the production of biofuel. 



 

 Corona Capital 2012, a musical festival in Mexico where bands such as New Order, Franz Ferdinand, The Raveonettes and many others will perform, has been immersed in a controversy, thanks to a boycott promoted by the movement #YoSoy132. 



 

 Video journalist Hajime Shiraishi, who heads online media Our Planet TV, has been denied access to film from the rooftop of Diet Press Hall because she is not a member of the official Press Club. 



 			

 Wikimedia CEE Meeting 2012 took place in Belgrade on October 13\x{2013}14, 2012, and is the first  Wikimedia CEE Meeting for Central and Eastern Europe . The primary goal of the event is to intensify cooperation among the Wiki communities, Wikimedia chapters, and other interested groups from Central and Eastern Europe.  The program  included presentations and workshops on the themes related to the Wikimedia movement, as well as keynote addresses by speakers from outside the movement. You can find the live documentation  here . 



 			

 

 He [Mo Yan] can afford to get sick now \x{2014} or, to extend the metaphor, at least wear less cumbersome clothing in this frosty and pathogen-plagued environment. Perhaps that\x{2019}s the best thing the Nobel Committee did by awarding this year\x{2019}s literature prize to a non-dissident, someone whom Peter Englund of the Swedish Academy said was \x{201c}more a critic of the system, sitting within the system.\x{201d} They\x{2019}ve given him a chance to bust out. 

 

 

 Anthony Tao from Beijing Cream  comments on  Chinese Nobel Literature Prize winner Mo Yan's wish for jailed dissident and fellow Nobel Laureate Liu Xiaobo's freedom.  



 			

 The  Movement for Oneness and Jihad in West Africa  (MOJWA) via its speaker Oumar Ould Hamaha\x{a0} has  threatened the lives of hostages and French President \x{a0}[fr] because of the planned military intervention in Northern Mali that\x{a0}the  UN security council has unanimously approved \x{a0}[fr]. Activist associations\x{a0}Coren and the FDR  organized a march on October 12 in Bamako \x{a0}[fr] to support the military intervention. After being initially  reluctant \x{a0}[fr], Algeria has also approved military actions. 



",
          'feed_type' => 'web_page',
          'full_text_rss' => 0,
          'guid' => '1452884811:http://raven.local:63976//gv/home.html',
          'language' => 'en',
          'media_id' => 1,
          'publish_date' => '2016-01-15 13:06:51',
          'stories_id' => 16,
          'story_sentences' => [
                                 {
                                   'db_row_last_updated' => '2016-01-15 13:06:51.866844-06',
                                   'disable_triggers' => 0,
                                   'is_dup' => undef,
                                   'language' => 'en',
                                   'media_id' => 1,
                                   'publish_date' => '2016-01-15 13:06:51',
                                   'sentence' => "The movement against forced evictions of Roma families at P\x{159}edn\x{e1}dra\x{17e}\x{ed} has suffered several severe blows over the last month, but as the pressure keeps rising, alliances also continue to grow.",
                                   'sentence_number' => 0,
                                   'stories_id' => 16,
                                   'story_sentences_id' => '1'
                                 },
                                 {
                                   'db_row_last_updated' => '2016-01-15 13:06:51.866844-06',
                                   'disable_triggers' => 0,
                                   'is_dup' => undef,
                                   'language' => 'sk',
                                   'media_id' => 1,
                                   'publish_date' => '2016-01-15 13:06:51',
                                   'sentence' => 'Daniela Kantorova reports.',
                                   'sentence_number' => 1,
                                   'stories_id' => 16,
                                   'story_sentences_id' => '2'
                                 },
                                 {
                                   'db_row_last_updated' => '2016-01-15 13:06:51.866844-06',
                                   'disable_triggers' => 0,
                                   'is_dup' => undef,
                                   'language' => 'en',
                                   'media_id' => 1,
                                   'publish_date' => '2016-01-15 13:06:51',
                                   'sentence' => 'Malala Yousufzai, a 14 year old girl, was shot and severely wounded by Taliban for her activism.',
                                   'sentence_number' => 2,
                                   'stories_id' => 16,
                                   'story_sentences_id' => '3'
                                 },
                                 {
                                   'db_row_last_updated' => '2016-01-15 13:06:51.866844-06',
                                   'disable_triggers' => 0,
                                   'is_dup' => undef,
                                   'language' => 'en',
                                   'media_id' => 1,
                                   'publish_date' => '2016-01-15 13:06:51',
                                   'sentence' => "She is famous for her \x{2018}Diary of a Pakistani School girl\x{2018} which reveals the onslaught of the Taliban against girls education in Swat, Pakistan.",
                                   'sentence_number' => 3,
                                   'stories_id' => 16,
                                   'story_sentences_id' => '4'
                                 },
                                 {
                                   'db_row_last_updated' => '2016-01-15 13:06:51.866844-06',
                                   'disable_triggers' => 0,
                                   'is_dup' => undef,
                                   'language' => 'en',
                                   'media_id' => 1,
                                   'publish_date' => '2016-01-15 13:06:51',
                                   'sentence' => 'Netizens condemn this horrendous act.',
                                   'sentence_number' => 4,
                                   'stories_id' => 16,
                                   'story_sentences_id' => '5'
                                 },
                                 {
                                   'db_row_last_updated' => '2016-01-15 13:06:51.866844-06',
                                   'disable_triggers' => 0,
                                   'is_dup' => undef,
                                   'language' => 'en',
                                   'media_id' => 1,
                                   'publish_date' => '2016-01-15 13:06:51',
                                   'sentence' => 'Religious groups and neo-nazis protested against gay-themed play Corpus Christi in Athens on 11 October, 2012.',
                                   'sentence_number' => 5,
                                   'stories_id' => 16,
                                   'story_sentences_id' => '6'
                                 },
                                 {
                                   'db_row_last_updated' => '2016-01-15 13:06:51.866844-06',
                                   'disable_triggers' => 0,
                                   'is_dup' => undef,
                                   'language' => 'en',
                                   'media_id' => 1,
                                   'publish_date' => '2016-01-15 13:06:51',
                                   'sentence' => 'Deeming it blasphemous, they assaulted a theater critic and forced the cancellation of the performance.',
                                   'sentence_number' => 6,
                                   'stories_id' => 16,
                                   'story_sentences_id' => '7'
                                 },
                                 {
                                   'db_row_last_updated' => '2016-01-15 13:06:51.866844-06',
                                   'disable_triggers' => 0,
                                   'is_dup' => undef,
                                   'language' => 'en',
                                   'media_id' => 1,
                                   'publish_date' => '2016-01-15 13:06:51',
                                   'sentence' => 'Netizens reacted in shocked outrage, demanding an end to the unchecked spiral of violence perpetrated by neo-nazis in recent months.',
                                   'sentence_number' => 7,
                                   'stories_id' => 16,
                                   'story_sentences_id' => '8'
                                 },
                                 {
                                   'db_row_last_updated' => '2016-01-15 13:06:51.866844-06',
                                   'disable_triggers' => 0,
                                   'is_dup' => undef,
                                   'language' => 'en',
                                   'media_id' => 1,
                                   'publish_date' => '2016-01-15 13:06:51',
                                   'sentence' => 'Women2Drive, later renamed Right2Dignity, has been campaigning for lifting the ban on women\'s right to drive by calling for days in which women get behind the wheel and supporting lawsuits against the Interior Ministry for refusing to grant women driving licenses.',
                                   'sentence_number' => 8,
                                   'stories_id' => 16,
                                   'story_sentences_id' => '9'
                                 },
                                 {
                                   'db_row_last_updated' => '2016-01-15 13:06:51.866844-06',
                                   'disable_triggers' => 0,
                                   'is_dup' => undef,
                                   'language' => 'en',
                                   'media_id' => 1,
                                   'publish_date' => '2016-01-15 13:06:51',
                                   'sentence' => 'Now they are blaming the government for the ban, saying that if the Saudi monarchy wanted to lift it, it would have done so earlier.',
                                   'sentence_number' => 9,
                                   'stories_id' => 16,
                                   'story_sentences_id' => '10'
                                 },
                                 {
                                   'db_row_last_updated' => '2016-01-15 13:06:51.866844-06',
                                   'disable_triggers' => 0,
                                   'is_dup' => undef,
                                   'language' => 'en',
                                   'media_id' => 1,
                                   'publish_date' => '2016-01-15 13:06:51',
                                   'sentence' => "A documentary titled \x{201c}Zambia: Good Copper, Bad Copper\x{201d} about Zambian copper mining and its negative impact on society has emerged on YouTube and has so far attracted over 6,000 hits.",
                                   'sentence_number' => 10,
                                   'stories_id' => 16,
                                   'story_sentences_id' => '11'
                                 },
                                 {
                                   'db_row_last_updated' => '2016-01-15 13:06:51.866844-06',
                                   'disable_triggers' => 0,
                                   'is_dup' => undef,
                                   'language' => 'en',
                                   'media_id' => 1,
                                   'publish_date' => '2016-01-15 13:06:51',
                                   'sentence' => 'After watching the documentary, one YouTube user wrote, "Cry our beloved country.',
                                   'sentence_number' => 11,
                                   'stories_id' => 16,
                                   'story_sentences_id' => '12'
                                 },
                                 {
                                   'db_row_last_updated' => '2016-01-15 13:06:51.866844-06',
                                   'disable_triggers' => 0,
                                   'is_dup' => undef,
                                   'language' => 'en',
                                   'media_id' => 1,
                                   'publish_date' => '2016-01-15 13:06:51',
                                   'sentence' => 'Why should we remain poor when a coveted product is plenty and mined at the expense of the locals\' health."',
                                   'sentence_number' => 12,
                                   'stories_id' => 16,
                                   'story_sentences_id' => '13'
                                 },
                                 {
                                   'db_row_last_updated' => '2016-01-15 13:06:51.866844-06',
                                   'disable_triggers' => 0,
                                   'is_dup' => undef,
                                   'language' => 'en',
                                   'media_id' => 1,
                                   'publish_date' => '2016-01-15 13:06:51',
                                   'sentence' => 'One blog, Lovelyish, considers a Pinterest campaign about a 13-year-old girl Ami Musa from Sierra Leone by UNICEF UK to raise awareness about children living in poverty in Africa "the saddest Pinterest page in the world."',
                                   'sentence_number' => 13,
                                   'stories_id' => 16,
                                   'story_sentences_id' => '14'
                                 },
                                 {
                                   'db_row_last_updated' => '2016-01-15 13:06:51.866844-06',
                                   'disable_triggers' => 0,
                                   'is_dup' => undef,
                                   'language' => 'en',
                                   'media_id' => 1,
                                   'publish_date' => '2016-01-15 13:06:51',
                                   'sentence' => 'Another blogger, Tom Murphy, argues that Pinterest represents a bit of a brave new world for NGOs to reach newer audiences.',
                                   'sentence_number' => 14,
                                   'stories_id' => 16,
                                   'story_sentences_id' => '15'
                                 },
                                 {
                                   'db_row_last_updated' => '2016-01-15 13:06:51.866844-06',
                                   'disable_triggers' => 0,
                                   'is_dup' => undef,
                                   'language' => 'en',
                                   'media_id' => 1,
                                   'publish_date' => '2016-01-15 13:06:51',
                                   'sentence' => 'Greek police preemptively arrested and beat young people intending to join massive anti-austerity demonstrations on September 26, 2012.',
                                   'sentence_number' => 15,
                                   'stories_id' => 16,
                                   'story_sentences_id' => '16'
                                 },
                                 {
                                   'db_row_last_updated' => '2016-01-15 13:06:51.866844-06',
                                   'disable_triggers' => 0,
                                   'is_dup' => undef,
                                   'language' => 'en',
                                   'media_id' => 1,
                                   'publish_date' => '2016-01-15 13:06:51',
                                   'sentence' => 'When they also published their photos and identities online, furious reactions ensued from Greek netizens.',
                                   'sentence_number' => 16,
                                   'stories_id' => 16,
                                   'story_sentences_id' => '17'
                                 },
                                 {
                                   'db_row_last_updated' => '2016-01-15 13:06:51.866844-06',
                                   'disable_triggers' => 0,
                                   'is_dup' => undef,
                                   'language' => 'en',
                                   'media_id' => 1,
                                   'publish_date' => '2016-01-15 13:06:51',
                                   'sentence' => 'Sri Lanka Unites (SLU) is a youth reconciliation movement led by a team of young professionals drawn from different ethnicities and religions in Sri Lanka who are working towards reconciliation, peace, change and are kindling hope.',
                                   'sentence_number' => 17,
                                   'stories_id' => 16,
                                   'story_sentences_id' => '18'
                                 },
                                 {
                                   'db_row_last_updated' => '2016-01-15 13:06:51.866844-06',
                                   'disable_triggers' => 0,
                                   'is_dup' => undef,
                                   'language' => 'en',
                                   'media_id' => 1,
                                   'publish_date' => '2016-01-15 13:06:51',
                                   'sentence' => 'It is organizing workshops, leadership conferences and school tours across the country.',
                                   'sentence_number' => 18,
                                   'stories_id' => 16,
                                   'story_sentences_id' => '19'
                                 },
                                 {
                                   'db_row_last_updated' => '2016-01-15 13:06:51.866844-06',
                                   'disable_triggers' => 0,
                                   'is_dup' => undef,
                                   'language' => 'en',
                                   'media_id' => 1,
                                   'publish_date' => '2016-01-15 13:06:51',
                                   'sentence' => 'Judge Pedraz\'s writ, which closes the case against eight people detained at the 25-S protests, has not gone down at all well in government circles.',
                                   'sentence_number' => 19,
                                   'stories_id' => 16,
                                   'story_sentences_id' => '20'
                                 },
                                 {
                                   'db_row_last_updated' => '2016-01-15 13:06:51.866844-06',
                                   'disable_triggers' => 0,
                                   'is_dup' => undef,
                                   'language' => 'en',
                                   'media_id' => 1,
                                   'publish_date' => '2016-01-15 13:06:51',
                                   'sentence' => 'The Congress spokesperson, Rafael Hernando, has described the decision as "indecent and unacceptable" and labelled the judge a "posh anarchist."',
                                   'sentence_number' => 20,
                                   'stories_id' => 16,
                                   'story_sentences_id' => '21'
                                 },
                                 {
                                   'db_row_last_updated' => '2016-01-15 13:06:51.866844-06',
                                   'disable_triggers' => 0,
                                   'is_dup' => undef,
                                   'language' => 'en',
                                   'media_id' => 1,
                                   'publish_date' => '2016-01-15 13:06:51',
                                   'sentence' => "S\x{e3}o Tom\x{e9} and Pr\x{ed}ncipe, like other islands in the Gulf of Guinea, is one of the countries on the West African coast that stands out when the issue at hand is biodiversity.",
                                   'sentence_number' => 21,
                                   'stories_id' => 16,
                                   'story_sentences_id' => '22'
                                 },
                                 {
                                   'db_row_last_updated' => '2016-01-15 13:06:51.866844-06',
                                   'disable_triggers' => 0,
                                   'is_dup' => undef,
                                   'language' => 'en',
                                   'media_id' => 1,
                                   'publish_date' => '2016-01-15 13:06:51',
                                   'sentence' => 'However, large areas of its unique forests are disappearing to make way for monocultures for the production of biofuel.',
                                   'sentence_number' => 22,
                                   'stories_id' => 16,
                                   'story_sentences_id' => '23'
                                 },
                                 {
                                   'db_row_last_updated' => '2016-01-15 13:06:51.866844-06',
                                   'disable_triggers' => 0,
                                   'is_dup' => undef,
                                   'language' => 'en',
                                   'media_id' => 1,
                                   'publish_date' => '2016-01-15 13:06:51',
                                   'sentence' => 'Corona Capital 2012, a musical festival in Mexico where bands such as New Order, Franz Ferdinand, The Raveonettes and many others will perform, has been immersed in a controversy, thanks to a boycott promoted by the movement #YoSoy132.',
                                   'sentence_number' => 23,
                                   'stories_id' => 16,
                                   'story_sentences_id' => '24'
                                 },
                                 {
                                   'db_row_last_updated' => '2016-01-15 13:06:51.866844-06',
                                   'disable_triggers' => 0,
                                   'is_dup' => undef,
                                   'language' => 'en',
                                   'media_id' => 1,
                                   'publish_date' => '2016-01-15 13:06:51',
                                   'sentence' => 'Video journalist Hajime Shiraishi, who heads online media Our Planet TV, has been denied access to film from the rooftop of Diet Press Hall because she is not a member of the official Press Club.',
                                   'sentence_number' => 24,
                                   'stories_id' => 16,
                                   'story_sentences_id' => '25'
                                 },
                                 {
                                   'db_row_last_updated' => '2016-01-15 13:06:51.866844-06',
                                   'disable_triggers' => 0,
                                   'is_dup' => undef,
                                   'language' => 'en',
                                   'media_id' => 1,
                                   'publish_date' => '2016-01-15 13:06:51',
                                   'sentence' => "Wikimedia CEE Meeting 2012 took place in Belgrade on October 13\x{2013}14, 2012, and is the first Wikimedia CEE Meeting for Central and Eastern Europe.",
                                   'sentence_number' => 25,
                                   'stories_id' => 16,
                                   'story_sentences_id' => '26'
                                 },
                                 {
                                   'db_row_last_updated' => '2016-01-15 13:06:51.866844-06',
                                   'disable_triggers' => 0,
                                   'is_dup' => undef,
                                   'language' => 'en',
                                   'media_id' => 1,
                                   'publish_date' => '2016-01-15 13:06:51',
                                   'sentence' => 'The primary goal of the event is to intensify cooperation among the Wiki communities, Wikimedia chapters, and other interested groups from Central and Eastern Europe.',
                                   'sentence_number' => 26,
                                   'stories_id' => 16,
                                   'story_sentences_id' => '27'
                                 },
                                 {
                                   'db_row_last_updated' => '2016-01-15 13:06:51.866844-06',
                                   'disable_triggers' => 0,
                                   'is_dup' => undef,
                                   'language' => 'en',
                                   'media_id' => 1,
                                   'publish_date' => '2016-01-15 13:06:51',
                                   'sentence' => 'The program included presentations and workshops on the themes related to the Wikimedia movement, as well as keynote addresses by speakers from outside the movement.',
                                   'sentence_number' => 27,
                                   'stories_id' => 16,
                                   'story_sentences_id' => '28'
                                 },
                                 {
                                   'db_row_last_updated' => '2016-01-15 13:06:51.866844-06',
                                   'disable_triggers' => 0,
                                   'is_dup' => undef,
                                   'language' => 'en',
                                   'media_id' => 1,
                                   'publish_date' => '2016-01-15 13:06:51',
                                   'sentence' => 'You can find the live documentation here.',
                                   'sentence_number' => 28,
                                   'stories_id' => 16,
                                   'story_sentences_id' => '29'
                                 },
                                 {
                                   'db_row_last_updated' => '2016-01-15 13:06:51.866844-06',
                                   'disable_triggers' => 0,
                                   'is_dup' => undef,
                                   'language' => 'en',
                                   'media_id' => 1,
                                   'publish_date' => '2016-01-15 13:06:51',
                                   'sentence' => "He [Mo Yan] can afford to get sick now \x{2014} or, to extend the metaphor, at least wear less cumbersome clothing in this frosty and pathogen-plagued environment.",
                                   'sentence_number' => 29,
                                   'stories_id' => 16,
                                   'story_sentences_id' => '30'
                                 },
                                 {
                                   'db_row_last_updated' => '2016-01-15 13:06:51.866844-06',
                                   'disable_triggers' => 0,
                                   'is_dup' => undef,
                                   'language' => 'en',
                                   'media_id' => 1,
                                   'publish_date' => '2016-01-15 13:06:51',
                                   'sentence' => "Perhaps that\x{2019}s the best thing the Nobel Committee did by awarding this year\x{2019}s literature prize to a non-dissident, someone whom Peter Englund of the Swedish Academy said was \x{201c}more a critic of the system, sitting within the system.\x{201d}",
                                   'sentence_number' => 30,
                                   'stories_id' => 16,
                                   'story_sentences_id' => '31'
                                 },
                                 {
                                   'db_row_last_updated' => '2016-01-15 13:06:51.866844-06',
                                   'disable_triggers' => 0,
                                   'is_dup' => undef,
                                   'language' => 'en',
                                   'media_id' => 1,
                                   'publish_date' => '2016-01-15 13:06:51',
                                   'sentence' => "They\x{2019}ve given him a chance to bust out.",
                                   'sentence_number' => 31,
                                   'stories_id' => 16,
                                   'story_sentences_id' => '32'
                                 },
                                 {
                                   'db_row_last_updated' => '2016-01-15 13:06:51.866844-06',
                                   'disable_triggers' => 0,
                                   'is_dup' => undef,
                                   'language' => 'en',
                                   'media_id' => 1,
                                   'publish_date' => '2016-01-15 13:06:51',
                                   'sentence' => 'Anthony Tao from Beijing Cream comments on Chinese Nobel Literature Prize winner Mo Yan\'s wish for jailed dissident and fellow Nobel Laureate Liu Xiaobo\'s freedom.',
                                   'sentence_number' => 32,
                                   'stories_id' => 16,
                                   'story_sentences_id' => '33'
                                 },
                                 {
                                   'db_row_last_updated' => '2016-01-15 13:06:51.866844-06',
                                   'disable_triggers' => 0,
                                   'is_dup' => undef,
                                   'language' => 'en',
                                   'media_id' => 1,
                                   'publish_date' => '2016-01-15 13:06:51',
                                   'sentence' => 'The Movement for Oneness and Jihad in West Africa (MOJWA) via its speaker Oumar Ould Hamaha has threatened the lives of hostages and French President [fr] because of the planned military intervention in Northern Mali that the UN security council has unanimously approved [fr].',
                                   'sentence_number' => 33,
                                   'stories_id' => 16,
                                   'story_sentences_id' => '34'
                                 },
                                 {
                                   'db_row_last_updated' => '2016-01-15 13:06:51.866844-06',
                                   'disable_triggers' => 0,
                                   'is_dup' => undef,
                                   'language' => 'en',
                                   'media_id' => 1,
                                   'publish_date' => '2016-01-15 13:06:51',
                                   'sentence' => 'Activist associations Coren and the FDR organized a march on October 12 in Bamako [fr] to support the military intervention.',
                                   'sentence_number' => 34,
                                   'stories_id' => 16,
                                   'story_sentences_id' => '35'
                                 },
                                 {
                                   'db_row_last_updated' => '2016-01-15 13:06:51.866844-06',
                                   'disable_triggers' => 0,
                                   'is_dup' => undef,
                                   'language' => 'en',
                                   'media_id' => 1,
                                   'publish_date' => '2016-01-15 13:06:51',
                                   'sentence' => 'After being initially reluctant [fr], Algeria has also approved military actions.',
                                   'sentence_number' => 35,
                                   'stories_id' => 16,
                                   'story_sentences_id' => '36'
                                 }
                               ],
          'tags' => [],
<<<<<<< HEAD
          'timezone' => 'America/New_York',
          'title' => "Global Voices \x{b7} Citizen media stories from around the world",
          'url' => 'http://amanda.law.harvard.edu:59855//gv/home.html'
=======
          'timezone' => 'America/Chicago',
          'title' => 'Global Voices &middot; Citizen media stories from around the world',
          'url' => 'http://raven.local:63976//gv/home.html'
>>>>>>> ff262f21
        };
#>>><|MERGE_RESOLUTION|>--- conflicted
+++ resolved
@@ -2028,14 +2028,8 @@
                                  }
                                ],
           'tags' => [],
-<<<<<<< HEAD
-          'timezone' => 'America/New_York',
+          'timezone' => 'America/Chicago',
           'title' => "Global Voices \x{b7} Citizen media stories from around the world",
-          'url' => 'http://amanda.law.harvard.edu:59855//gv/home.html'
-=======
-          'timezone' => 'America/Chicago',
-          'title' => 'Global Voices &middot; Citizen media stories from around the world',
           'url' => 'http://raven.local:63976//gv/home.html'
->>>>>>> ff262f21
         };
 #>>>