#!/usr/bin/env perl

use strict;
use warnings;

use Catalyst::Test 'MediaWords';

use Modern::Perl "2015";
use MediaWords::CommonLibs;

use List::MoreUtils qw/uniq/;
use List::Util "shuffle";
use Math::Prime::Util;
use Readonly;
use Test::More;

use MediaWords;
use MediaWords::TM::Snapshot;
use MediaWords::DB::Schema;
use MediaWords::DBI::Auth::Roles;
use MediaWords::Solr::Dump;
use MediaWords::Solr::Query;
use MediaWords::Test::API;
use MediaWords::Test::DB;
use MediaWords::Test::Solr;
use MediaWords::Test::Supervisor;
use MediaWords::Util::Web;
use MediaWords::Util::Config;

Readonly my $TEST_HTTP_SERVER_PORT => '3000';

Readonly my $TEST_HTTP_SERVER_URL => 'http://localhost:' . $TEST_HTTP_SERVER_PORT;

# This should match the DEFAULT_STORY_LIMIT in Stories.pm
Readonly my $DEFAULT_STORY_LIMIT => 20;

# A constant used to generate consistent orderings in test sorts
Readonly my $TEST_MODULO => 6;

sub add_topic_link
{
    my ( $db, $topic, $story, $ref_story ) = @_;

    $db->create(
        'topic_links',
        {
            topics_id      => $topic->{ topics_id },
            stories_id     => $story,
            url            => 'http://foo',
            redirect_url   => 'http://foo',
            ref_stories_id => $ref_story,
        }
    );

}

sub add_topic_story
{
    my ( $db, $topic, $story ) = @_;

    $db->create( 'topic_stories', { stories_id => $story->{ stories_id }, topics_id => $topic->{ topics_id } } );
}

sub create_stories
{
    my ( $db, $stories, $topics ) = @_;

    my $media = MediaWords::Test::DB::Create::create_test_story_stack( $db, $stories );
}

sub create_test_data
{

    my ( $test_db, $topic_media_sources ) = @_;

    my $NUM_LINKS_PER_PAGE = 10;

    srand( 3 );

    # populate topics table
    my $topic = $test_db->create(
        'topics',
        {
            name                => 'foo',
            solr_seed_query     => '',
            solr_seed_query_run => 'f',
            pattern             => '',
            description         => 'test topic',
            start_date          => '2014-04-01',
            end_date            => '2014-06-01',
            job_queue           => 'mc',
            max_stories         => 100_000,
            platform            => 'web'
        }
    );

    # populate topics_stories table
    # only include stories with id not multiples of $TEST_MODULO
    my $all_stories   = {};
    my $topic_stories = [];

    for my $m ( values( %{ $topic_media_sources } ) )
    {
        for my $f ( values( %{ $m->{ feeds } } ) )
        {
            while ( my ( $num, $story ) = each( %{ $f->{ stories } } ) )
            {
                if ( $num % $TEST_MODULO )
                {
                    my $cs = add_topic_story( $test_db, $topic, $story );
                    push @{ $topic_stories }, $story->{ stories_id };
                }
                $all_stories->{ int( $num ) } = $story->{ stories_id };
            }
        }
    }

    # populate topics_links table
    while ( my ( $num, $story_id ) = each %{ $all_stories } )
    {
        my @factors = Math::Prime::Util::factor( $num );
        foreach my $factor ( uniq @factors )
        {
            if ( $factor != $num )
            {
                add_topic_link( $test_db, $topic, $all_stories->{ $factor }, $story_id );
            }
        }
    }

    $topic_media_sources = MediaWords::Test::DB::Create::add_content_to_test_story_stack( $test_db, $topic_media_sources );

    MediaWords::Job::TM::SnapshotTopic->run_locally( { topics_id => $topic->{ topics_id } } );

    MediaWords::Test::Solr::setup_test_index( $test_db );

    MediaWords::Solr::Dump::import_data( $test_db, { throttle => 0 } );

}

sub test_media_list
{
    my ( $data ) = @_;

    my $actual_response = MediaWords::Test::API::test_get( '/api/v2/topics/1/media/list' );

    ok( scalar @{ $actual_response->{ media } } == 3,
        "returned unexpected number of media scalar $actual_response->{ media }" );

    # Check descending link count
    foreach my $m ( 1 .. $#{ $actual_response->{ media } } )
    {
        ok( $actual_response->{ media }[ $m ]->{ inlink_count } <= $actual_response->{ media }[ $m - 1 ]->{ inlink_count } );
    }

    # Check that we have right number of inlink counts for each media source

    my $topic_stories = _get_story_link_counts( $data );

    my $inlink_counts = { F => 4, D => 2, A => 0 };

    foreach my $mediasource ( @{ $actual_response->{ media } } )
    {
        ok( $mediasource->{ inlink_count } == $inlink_counts->{ $mediasource->{ name } } );
    }
}

sub test_media_links
{
    my ( $db ) = @_;

    my ( $timespans_id ) = $db->query( <<SQL )->flat();
select timespans_id from timespans t where period = 'overall' and foci_id is null;
SQL

    my $limit = 1000;

    my $expected_links = $db->query( <<SQL, $timespans_id, $limit )->hashes();
select source_media_id, ref_media_id
    from snap.medium_links sl
    where
        timespans_id = ?
    order by source_media_id, ref_media_id
    limit ?
SQL

    ok( scalar( @{ $expected_links } ) > 1, "test_media_links: more than one link" );

    my $r = MediaWords::Test::API::test_get( '/api/v2/topics/1/media/links', { limit => $limit } );

    my $got_links = $r->{ links };

    is_deeply( $got_links, $expected_links, "media_links: links returned" );
}

sub test_stories_links
{
    my ( $db ) = @_;

    my ( $timespans_id ) = $db->query( <<SQL )->flat();
select timespans_id from timespans t where period = 'overall' and foci_id is null;
SQL

    my $limit = 1000;

    my $expected_links = $db->query( <<SQL, $timespans_id, $limit )->hashes();
select source_stories_id, ref_stories_id
    from snap.story_links sl
    where
        timespans_id = ?
    order by source_stories_id, ref_stories_id
    limit ?
SQL

    ok( scalar( @{ $expected_links } ) > 1, "test_stories_links: more than one link" );

    my $r = MediaWords::Test::API::test_get( '/api/v2/topics/1/stories/links', { limit => $limit } );

    my $got_links = $r->{ links };

    is_deeply( $got_links, $expected_links, "stories_links: links returned" );
}

sub test_story_list_count
{

    # The number of stories returned in stories/list matches the count in timespan

    my $story_limit = 10;

    my $actual_response = MediaWords::Test::API::test_get( '/api/v2/topics/1/stories/list', { limit => $story_limit } );

    is( scalar @{ $actual_response->{ stories } }, $story_limit, "story limit" );
}

sub test_story_list_paging
{
    my ( $db ) = @_;

    my ( $topics_id ) = $db->query( "select topics_id from topics" )->flat();

    my ( $timespans_id ) = $db->query( <<SQL )->flat();
select timespans_id from timespans t where period = 'overall' and foci_id is null;
SQL

    my ( $expected_stories_count ) = $db->query( <<SQL, $timespans_id )->flat();
select count(*) from snap.story_link_counts where timespans_id = ?
SQL

    my $limit = 3;

    my $r = MediaWords::Test::API::test_get( "/api/v2/topics/$topics_id/stories/list",
        { timespans_id => $timespans_id, limit => $limit } );

    my $got_stories_count = scalar( @{ $r->{ stories } } );

    while ( my $next_link_id = $r->{ link_ids }->{ next } )
    {
        $r = MediaWords::Test::API::test_get( "/api/v2/topics/$topics_id/stories/list", { link_id => $next_link_id } );
        $got_stories_count += scalar( @{ $r->{ stories } } );
    }

    is( $got_stories_count, $expected_stories_count, "stories/list paging count" );
}

sub _get_story_link_counts
{
    my $data = shift;

    # umber of prime factors outside the media source
    my $counts = {
        1  => 0,
        2  => 0,
        3  => 0,
        4  => 0,
        5  => 0,
        7  => 0,
        8  => 1,
        9  => 1,
        10 => 2,
        11 => 0,
        13 => 0,
        14 => 2,
        15 => 0
    };

    my %return_counts = map { "story " . $_ => $counts->{ $_ } } keys %{ $counts };
    return \%return_counts;

}

sub test_default_sort
{

    my $data = shift;

    my $base_url = '/api/v2/topics/1/stories/list';

    my $sort_key = "inlink_count";

    my $expected_counts = _get_story_link_counts( $data );

    _test_sort( $data, $expected_counts, $base_url, $sort_key );

}

sub _test_sort
{

    # Make sure that only expected stories are in stories list response
    # in the appropriate order

    my ( $data, $expected_counts, $base_url, $sort_key ) = @_;

    my $actual_response = MediaWords::Test::API::test_get( $base_url, { limit => 20, sort => $sort_key } );

    my $actual_stories_inlink_counts = {};
    my $actual_stories_order         = ();

    foreach my $story ( @{ $actual_response->{ stories } } )
    {
        $actual_stories_inlink_counts->{ $story->{ 'title' } } = $story->{ $sort_key };
        my @story_info = ( $story->{ $sort_key }, $story->{ 'stories_id' } );
        push @{ $actual_stories_order }, \@story_info;
    }

    is_deeply( $actual_stories_inlink_counts, $expected_counts, 'expected stories' );
}

# test topics create and update
sub test_topics_crud($)
{
    my ( $db ) = @_;

    # verify required params
    MediaWords::Test::API::test_post( '/api/v2/topics/create', {}, 1 );

    my $label = "create topic";

    MediaWords::Test::DB::Create::create_test_story_stack_numerated( $db, 10, 2, 2, $label );
    $db->query( "insert into tag_sets ( name ) values ( 'create topic' )" );
    $db->query( "insert into tags ( tag, tag_sets_id ) select m.name, ts.tag_sets_id from media m, tag_sets ts" );

    my $media_ids = $db->query( "select media_id from media limit 5" )->flat;
    my $tags_ids  = $db->query( "select tags_id from tags limit 5" )->flat;

    my $input = {
        name                 => "$label name ",
        description          => "$label description",
        solr_seed_query      => "$label query",
        max_iterations       => 12,
        start_date           => '2016-01-01',
        end_date             => '2017-01-01',
        is_public            => 1,
        is_logogram          => 0,
        is_story_index_ready => 1,
        media_ids            => $media_ids,
        media_tags_ids       => $tags_ids,
        max_stories          => 1234,
        platform             => 'web',
        ch_monitor_id        => 0
    };

    my $r = MediaWords::Test::API::test_post( '/api/v2/topics/create', $input );

    ok( $r->{ topics }, "$label JSON includes topics" );
    my $got_topic = $r->{ topics }->[ 0 ];

    my $exists_in_db = $db->find_by_id( "topics", $got_topic->{ topics_id } );
    ok( $exists_in_db, "$label topic exists in db" );

    my $test_fields =
      [ qw/name description solr_seed_query max_ierations start_date end_date is_public ch_monitor_id max_stories/ ];
    map { is( $got_topic->{ $_ }, $input->{ $_ }, "$label $_" ) } @{ $test_fields };

    my $expected_pattern = MediaWords::Solr::Query::parse( $input->{ solr_seed_query } )->re();
    is( $got_topic->{ pattern }, $expected_pattern, "$label pattern" );

    my $topics_id = $got_topic->{ topics_id };

    my $got_media_ids = [ map { $_->{ media_id } } @{ $got_topic->{ media } } ];
    is_deeply( [ sort @{ $media_ids } ], [ sort @{ $media_ids } ], "$label media ids" );

    my $got_tags_ids = [ map { $_->{ tags_id } } @{ $got_topic->{ media_tags } } ];
    is_deeply( [ sort @{ $got_tags_ids } ], [ sort @{ $tags_ids } ], "$label media tag ids" );

    is( $got_topic->{ job_queue }, 'mc', "$label queue for admin user" );

    my $update_media_ids = [ @{ $media_ids } ];
    pop( @{ $update_media_ids } );
    my $update_tags_ids = [ @{ $tags_ids } ];
    pop( @{ $update_tags_ids } );

    my $update = {
        name                 => "$label name update",
        description          => "$label description update",
        solr_seed_query      => "$label query update",
        max_iterations       => 22,
        start_date           => '2016-01-02',
        end_date             => '2017-01-02',
        is_public            => 0,
        is_logogram          => 0,
        is_story_index_ready => 0,
        media_ids            => $update_media_ids,
        media_tags_ids       => $update_tags_ids,
        max_stories          => 2345,
        platform             => 'twitter',
        ch_monitor_id        => 0
    };

    $label = 'update topic';

    $r = MediaWords::Test::API::test_put( "/api/v2/topics/$topics_id/update", $update );

    ok( $r->{ topics }, "$label JSON includes topics" );
    $got_topic = $r->{ topics }->[ 0 ];

    map { is( $got_topic->{ $_ }, $update->{ $_ }, "$label $_" ) } @{ $test_fields };

    $got_media_ids = [ map { $_->{ media_id } } @{ $got_topic->{ media } } ];
    is_deeply( [ sort @{ $got_media_ids } ], [ sort @{ $update_media_ids } ], "$label media ids" );

    $got_tags_ids = [ map { $_->{ tags_id } } @{ $got_topic->{ media_tags } } ];
    is_deeply( [ sort @{ $got_tags_ids } ], [ sort @{ $update_tags_ids } ], "$label media tag ids" );

    # verify fix for bug dealing with undef max_stories using most of the create topic data from $input above
    $input->{ max_stories } = undef;
    $input->{ name }        = 'null max stories';
    $r = MediaWords::Test::API::test_post( '/api/v2/topics/create', $input );

    is( $r->{ topics }->[ 0 ]->{ max_stories }, 100_000 );
}

# test topics/spider call
sub test_topics_spider($)
{
    my ( $db ) = @_;

    my $topic = MediaWords::Test::DB::Create::create_test_topic( $db, 'spider test' );

    $topic = $db->update_by_id( 'topics', $topic->{ topics_id }, { solr_seed_query => 'BOGUSQUERYTORETURNOSTORIES' } );
    my $topics_id = $topic->{ topics_id };

<<<<<<< HEAD
    my $r = MediaWords::Test::API::test_post( "/api/v2/topics/$topics_id/spider", {} );
=======
    my $snapshot = {
        topics_id     => $topics_id,
        snapshot_date => MediaWords::Util::SQL::sql_now(),
        start_date    => $topic->{ start_date },
        end_date      => $topic->{ end_date },
    };
    $snapshot = $db->create( 'snapshots', $snapshot );
    my $snapshots_id = $snapshot->{ snapshots_id };

    my $r = test_post( "/api/v2/topics/$topics_id/spider", { snapshots_id => $snapshots_id } );
>>>>>>> c1160855

    ok( $r->{ job_state }, "spider return includes job_state" );

    is( $r->{ job_state }->{ state },        $MediaWords::AbstractJob::STATE_QUEUED, "spider state" );
    is( $r->{ job_state }->{ topics_id },    $topic->{ topics_id },                  "spider topics_id" );
    is( $r->{ job_state }->{ snapshots_id }, $snapshots_id,                          "spider snapshots_id" );

    $r = MediaWords::Test::API::test_get( "/api/v2/topics/$topics_id/spider_status" );

    ok( $r->{ job_states }, "spider status return includes job_states" );

    is( $r->{ job_states }->[ 0 ]->{ state },        $MediaWords::AbstractJob::STATE_QUEUED, "spider_status state" );
    is( $r->{ job_states }->[ 0 ]->{ topics_id },    $topic->{ topics_id },                  "spider_status topics_id" );
    is( $r->{ job_states }->[ 0 ]->{ snapshots_id }, $snapshots_id,                          "spider_status snapshots_id" );
}

# test topics/list
sub test_topics_list($)
{
    my ( $db ) = @_;

    my $label = "topics list";

    my $match_fields = [
        qw/name pattern solr_seed_query solr_seed_query_run description max_iterations start_date end_date state
          message job_queue max_stories is_logogram is_story_index_ready/
    ];

    my $topic_private_a = MediaWords::Test::DB::Create::create_test_topic( $db, "label private a" );
    my $topic_private_b = MediaWords::Test::DB::Create::create_test_topic( $db, "label private b" );
    my $topic_public_a  = MediaWords::Test::DB::Create::create_test_topic( $db, "label public a" );
    my $topic_public_b  = MediaWords::Test::DB::Create::create_test_topic( $db, "label public b" );

    map { $db->update_by_id( 'topics', $_->{ topics_id }, { is_public => 't' } ) } ( $topic_public_a, $topic_public_b );

    {
        my $r = MediaWords::Test::API::test_get( "/api/v2/topics/list", {} );
        my $expected_topics = $db->query( "select * from topics order by topics_id" )->hashes;
        ok( $r->{ topics }, "$label topics field present" );
        MediaWords::Test::DB::rows_match( $label, $r->{ topics }, $expected_topics, 'topics_id', $match_fields );
    }

    {
        $label = "$label with name";
        my $r = MediaWords::Test::API::test_get( "/api/v2/topics/list", { name => 'label private a' } );
        my $expected_topics = $db->query( "select * from topics where name = 'label private a'" )->hashes;
        ok( $r->{ topics }, "$label topics field present" );
        MediaWords::Test::DB::rows_match( $label, $r->{ topics }, $expected_topics, 'topics_id', $match_fields );
    }

    {
        $label = "$label public";
        my $r = MediaWords::Test::API::test_get( "/api/v2/topics/list", { public => 1 } );
        my $expected_topics = $db->query( "select * from topics where name % 'public ?'" )->hashes;
        ok( $r->{ topics }, "$label topics field present" );
        MediaWords::Test::DB::rows_match( $label, $r->{ topics }, $expected_topics, 'topics_id', $match_fields );
    }

    {
        $label = "$label list only permitted topics";
        my $api_key = MediaWords::Test::API::get_test_api_key();

        my $auth_user = $db->query(
            <<SQL,
            SELECT auth_users_id
            FROM auth_user_api_keys
            WHERE api_key = ?
SQL
            $api_key
        )->hash;
        my $auth_users_id = $auth_user->{ auth_users_id };

        $db->query( "delete from auth_users_roles_map where auth_users_id = ?", $auth_users_id );

        my $r               = MediaWords::Test::API::test_get( "/api/v2/topics/list" );
        my $expected_topics = $db->query( "select * from topics where name % 'public ?'" )->hashes;
        ok( $r->{ topics }, "$label topics field present" );

        MediaWords::Test::DB::rows_match( $label, $r->{ topics }, $expected_topics, 'topics_id', $match_fields );

        $db->query( <<SQL, $auth_users_id, $MediaWords::DBI::Auth::Roles::List::ADMIN );
insert into auth_users_roles_map ( auth_users_id, auth_roles_id )
    select ?, auth_roles_id from auth_roles where role = ?
SQL
    }

}

# test topics/* calls
sub test_topics($)
{
    my ( $db ) = @_;

    test_topics_list( $db );
    test_topics_crud( $db );
    test_topics_spider( $db );
}

# test snapshots/create
sub test_snapshots_create($)
{
    my ( $db ) = @_;

    my $label = 'snapshot create';

    my $topic = MediaWords::Test::DB::Create::create_test_topic( $db, $label );

    my $r = test_post( "/api/v2/topics/$topic->{ topics_id }/snapshots/create", {} );

    ok( $r->{ snapshot },                   "$label snapshot returned" );
    ok( $r->{ snapshot }->{ snapshots_id }, "$label snapshots_id" );

    my $snapshot = $db->find_by_id( "snapshots", $r->{ snapshot }->{ snapshots_id } );

    ok( $snapshot, "snapshot created" );
}

# test snapshots/generate and /generate_status
sub test_snapshots_generate($)
{
    my ( $db ) = @_;

    my $label = 'snapshot generate';

    my $topic = MediaWords::Test::DB::Create::create_test_topic( $db, $label );

    $topic = $db->update_by_id( 'topics', $topic->{ topics_id }, { solr_seed_query => 'BOGUSQUERYTORETURNOSTORIES' } );
    my $topics_id = $topic->{ topics_id };

    my $r = MediaWords::Test::API::test_post( "/api/v2/topics/$topics_id/snapshots/generate", {} );

    ok( $r->{ job_state }, "$label return includes job_state" );

    is( $r->{ job_state }->{ state }, $MediaWords::AbstractJob::STATE_QUEUED, "$label state" );
    is( $r->{ job_state }->{ topics_id }, $topic->{ topics_id }, "$label topics_id" );

    $r = MediaWords::Test::API::test_get( "/api/v2/topics/$topics_id/snapshots/generate_status" );

    $label = 'snapshot generate_status';

    ok( $r->{ job_states }, "$label return includes job_states" );

    is( $r->{ job_states }->[ 0 ]->{ state }, $MediaWords::AbstractJob::STATE_QUEUED, "$label status state" );
    is( $r->{ job_states }->[ 0 ]->{ topics_id }, $topic->{ topics_id }, "$label topics_id" );
}

# test snapshots/* calls
sub test_snapshots($)
{
    my ( $db ) = @_;

    test_snapshots_create( $db );
    test_snapshots_generate( $db );
}

# test stories/facebook list
sub test_stories_facebook($)
{
    my ( $db ) = @_;

    my $label = "stories/facebook";

    my $topic   = $db->query( "select * from topics limit 1" )->hash;
    my $stories = $db->query( "select * from snap.live_stories limit 10" )->hashes;

    my $expected_ss = [];
    for my $story ( @{ $stories } )
    {
        my $stories_id = $story->{ stories_id };
        my $ss         = $db->create(
            'story_statistics',
            {
                stories_id                => $stories_id,
                facebook_share_count      => $stories_id + 1,
                facebook_comment_count    => $stories_id + 2,
                facebook_api_collect_date => $story->{ publish_date }
            }
        );

        push( @{ $expected_ss }, $ss );
    }

    my $r = MediaWords::Test::API::test_get( "/api/v2/topics/$topic->{ topics_id }/stories/facebook", {} );

    my $got_ss = $r->{ counts };
    ok( $got_ss, "$label counts field present" );

    my $fields = [ qw/facebook_share_count facebook_comment_count facebook_api_collect_date/ ];
    MediaWords::Test::DB::rows_match( $label, $got_ss, $expected_ss, 'stories_id', $fields );
}

sub test_stories_count
{
    my ( $db ) = @_;

    my ( $expected_count ) = $db->query( <<SQL )->flat;
select count(*)
    from snap.story_link_counts slc
        join timespans t using ( timespans_id )
    where
        t.period = 'overall' and
        t.foci_id is null
SQL

    my $topic = $db->query( "select * from topics limit 1" )->hash;

    {
        my $r = MediaWords::Test::API::test_get( "/api/v2/topics/$topic->{ topics_id }/stories/count", {} );
        is( $r->{ count }, $expected_count, "topics/stories/count" );
    }

    {
        my $r = MediaWords::Test::API::test_get( "/api/v2/topics/$topic->{ topics_id }/stories/count" );

        is( $r->{ count }, $expected_count, "topics/stories/count split count" );
    }
}

sub test_media_search
{
    my ( $db ) = @_;

    my $topic = $db->query( "select * from topics order by topics_id limit 1" )->hash();

    my ( $sentence ) = $db->query( <<SQL, $topic->{ topics_id } )->flat();
select ss.sentence
    from story_sentences ss
        join topic_stories ts using ( stories_id )
    where
        topics_id = ?
    order by story_sentences_id
    limit 1
SQL

    # we just need a present word to search for, so use the first word in the first sentence
    my $sentence_words = [ split( ' ', $sentence ) ];
    my $search_word = $sentence_words->[ 0 ];

    # use a regex to manually find all media sources matching the search word
    my $expected_media_ids = $db->query( <<SQL, $topic->{ topics_id }, $search_word )->flat();
select distinct m.media_id 
    from media m 
        join stories s using ( media_id ) 
        join topic_stories ts using ( stories_id )
        join story_sentences ss using ( stories_id )
    where
        ss.sentence ~* ('[[:<:]]'|| \$2 ||'[[:>:]]') and
        ts.topics_id = \$1
    order by media_id
SQL

    ok( scalar( @{ $expected_media_ids } ) > 0, "media list q search found media ids" );

    my $r = MediaWords::Test::API::test_get( "/api/v2/topics/$topic->{ topics_id }/media/list", { q => $search_word } );

    my $got_media = $r->{ media };
    my $got_media_ids = [ sort { $a <=> $b } map { $_->{ media_id } } @{ $got_media } ];

    is_deeply( $expected_media_ids, $got_media_ids, 'media/list q search' );
}

sub test_topics_api
{
    my $db = shift;

    my $stories = {
        A => {
            B => [ 1, 2, 3 ],
            C => [ 4, 5, 6, 15 ]
        },
        D => { E => [ 7, 8, 9 ] },
        F => {
            G => [ 10, ],
            H => [ 11, 12, 13, 14, ]
        }
    };

    MediaWords::Test::API::setup_test_api_key( $db );

    my $topic_media = create_stories( $db, $stories );

    create_test_data( $db, $topic_media );
    test_story_list_count();
    test_story_list_paging( $db );
    test_default_sort( $stories );
    test_media_list( $stories );
    test_media_search( $db );
    test_stories_facebook( $db );

    test_topics( $db );
    test_snapshots( $db );

    test_stories_count( $db );
    test_stories_links( $db );
    test_media_links( $db );
}

sub main
{
    # topic date modeling confuses perl TAP for some reason
    MediaWords::Util::Config::get_config()->{ mediawords }->{ topic_model_reps } = 0;

    MediaWords::Test::Supervisor::test_with_supervisor( \&test_topics_api, [ 'solr_standalone', 'job_broker:rabbitmq' ] );

    done_testing();
}

main();<|MERGE_RESOLUTION|>--- conflicted
+++ resolved
@@ -441,9 +441,6 @@
     $topic = $db->update_by_id( 'topics', $topic->{ topics_id }, { solr_seed_query => 'BOGUSQUERYTORETURNOSTORIES' } );
     my $topics_id = $topic->{ topics_id };
 
-<<<<<<< HEAD
-    my $r = MediaWords::Test::API::test_post( "/api/v2/topics/$topics_id/spider", {} );
-=======
     my $snapshot = {
         topics_id     => $topics_id,
         snapshot_date => MediaWords::Util::SQL::sql_now(),
@@ -453,8 +450,7 @@
     $snapshot = $db->create( 'snapshots', $snapshot );
     my $snapshots_id = $snapshot->{ snapshots_id };
 
-    my $r = test_post( "/api/v2/topics/$topics_id/spider", { snapshots_id => $snapshots_id } );
->>>>>>> c1160855
+    my $r = MediaWords::Test::API::test_post( "/api/v2/topics/$topics_id/spider", { snapshots_id => $snapshots_id } );
 
     ok( $r->{ job_state }, "spider return includes job_state" );
 
