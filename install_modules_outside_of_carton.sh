#!/bin/bash

working_dir=`dirname $0`

cd $working_dir

source ./script/set_perl_brew_environment.sh
perl -v
set -u
set -o  errexit

<<<<<<< HEAD
if [ `uname` == 'Darwin' ]; then

    # Mac OS X
    CPANM=/usr/local/bin/cpanm

else

    # assume Ubuntu
    CPANM=cpanm

fi

$CPANM foreign_modules/carton-v0.9.4.tar.gz
$CPANM foreign_modules/List-MoreUtils-0.33.tgz
$CPANM foreign_modules/Devel-NYTProf-4.06.tar.gz 
=======
cpanm foreign_modules/carton-v0.9.4.tar.gz
cpanm foreign_modules/List-MoreUtils-0.33.tgz
cpanm foreign_modules/Devel-NYTProf-4.06.tar.gz 
>>>>>>> b795b90b
<|MERGE_RESOLUTION|>--- conflicted
+++ resolved
@@ -9,24 +9,6 @@
 set -u
 set -o  errexit
 
-<<<<<<< HEAD
-if [ `uname` == 'Darwin' ]; then
-
-    # Mac OS X
-    CPANM=/usr/local/bin/cpanm
-
-else
-
-    # assume Ubuntu
-    CPANM=cpanm
-
-fi
-
-$CPANM foreign_modules/carton-v0.9.4.tar.gz
-$CPANM foreign_modules/List-MoreUtils-0.33.tgz
-$CPANM foreign_modules/Devel-NYTProf-4.06.tar.gz 
-=======
 cpanm foreign_modules/carton-v0.9.4.tar.gz
 cpanm foreign_modules/List-MoreUtils-0.33.tgz
-cpanm foreign_modules/Devel-NYTProf-4.06.tar.gz 
->>>>>>> b795b90b
+cpanm foreign_modules/Devel-NYTProf-4.06.tar.gz 