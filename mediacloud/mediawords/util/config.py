--- conflicted
+++ resolved
@@ -144,14 +144,7 @@
     if 'mediawords' not in config or config['mediawords'] is None:
         raise McConfigException('Configuration does not have "mediawords" key')
 
-<<<<<<< HEAD
-    if 'script_dir' not in config['mediawords'] or config['mediawords']['script_dir'] is None:
-        # FIXME use mc_script_dir()
-        config['mediawords']['script_dir'] = os.path.join(__base_dir, 'script')
     if 'data_dir' not in config['mediawords'] or config['mediawords']['data_dir'] is None:
-=======
-    if 'data_dir' not in config['mediawords']:
->>>>>>> 27a9bbc8
         # FIXME create a helper in 'paths'
         config['mediawords']['data_dir'] = os.path.join(__base_dir, 'data')
 
