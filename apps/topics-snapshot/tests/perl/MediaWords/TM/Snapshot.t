use strict;
use warnings;

use Modern::Perl "2015";
use MediaWords::CommonLibs;

use Test::More;

use MediaWords::DB;
use MediaWords::TM::Snapshot;
use MediaWords::TM::Stories;
use MediaWords::Test::Solr;
use MediaWords::Test::DB::Create;
use MediaWords::Util::CSV;
use MediaWords::Util::ParseJSON;

my $NUM_STORIES = 100;
my $NUM_TSQ_STORIES = 10;
my $NUM_FOCUS_STORIES = 50;

my $NUM_AUTHORS = 7;
my $NUM_CHANNELS = 3;

my $FOCUS_CONTENT = 'focuscontentmatch';

sub add_test_topic_stories($$$$)
{
    my ( $db, $topic, $num_stories, $label ) = @_;

    my $medium = MediaWords::Test::DB::Create::create_test_medium( $db, $label );
    my $feed = MediaWords::Test::DB::Create::create_test_feed( $db, $label, $medium );

    for my $i ( 1 .. $num_stories )
    {
        my $story = MediaWords::Test::DB::Create::create_test_story( $db, "$label $i", $feed );
        MediaWords::TM::Stories::add_to_topic_stories( $db, $story, $topic );
        $db->update_by_id( 'stories', $story->{ stories_id }, { publish_date => $topic->{ start_date } } );

        if ( $i <= $NUM_FOCUS_STORIES )
        {
            $story->{ content } = $FOCUS_CONTENT;
        }

        MediaWords::Test::DB::Create::add_content_to_test_story( $db, $story, $feed );
    }

    MediaWords::Test::Solr::setup_test_index( $db );
}

sub add_topic_post_story
{
    my ( $db, $topic, $tpd, $story, $post_id, $author ) = @_;

    $author //= "author " . $post_id % $NUM_AUTHORS;

    my $channel = "channel " . $post_id % $NUM_CHANNELS;

    my $tp = {
        topic_post_days_id => $tpd->{ topic_post_days_id },
        post_id => $post_id,
        content => 'foo',
        author => $author,
        publish_date => $topic->{ start_date },
        data => '{}',
        channel => $channel
    };
    $tp = $db->create( 'topic_posts', $tp );

    my $tpu = {
        topic_posts_id => $tp->{ topic_posts_id },
        url => $story->{ url },
    };
    $tpu = $db->create( 'topic_post_urls', $tpu );

    my $tsu = {
        topics_id => $topic->{ topics_id },
        topic_seed_queries_id => $tpd->{ topic_seed_queries_id },
        url => $story->{ url },
        stories_id => $story->{ stories_id },
        topic_post_urls_id => $tpu->{ topic_post_urls_id },
    };
    $tsu = $db->create( 'topic_seed_urls', $tsu );
}

sub add_test_seed_query($$)
{
    my ( $db, $topic ) = @_;

    my $tsq = {
        source => 'csv',
        platform => 'generic_post',
        topics_id => $topic->{ topics_id },
        query => 'foo'
    };
    $tsq = $db->create( 'topic_seed_queries', $tsq );

    my $stories = $db->query( "select * from stories limit ?", $NUM_TSQ_STORIES )->hashes;

    my $tpd = {
        topic_seed_queries_id => $tsq->{ topic_seed_queries_id },
        day => $topic->{ start_date },
        num_posts_stored => 1,
        num_posts_fetched => 1,
    };
    $tpd = $db->create( 'topic_post_days', $tpd );

    while ( my ( $i, $story ) = each ( @{ $stories } ) )
    {
        add_topic_post_story( $db, $topic, $tpd, $story, $i );
    }

    # now add enough posts from a single author that they should all be ignores
    for my $i ( 1 .. 200 )
    {
        my $post_id = scalar( @{ $stories } ) + $i;
        add_topic_post_story( $db, $topic, $tpd, $stories->[ 0 ], $post_id, 'bot author' );
    }

    return $tsq;
}

# validate that a url sharing focus and timespan are created
sub validate_sharing_timespan
{
    my ( $db ) = @_;

    my $topic_seed_queries = $db->query( "select * from topic_seed_queries" )->hashes;

    for my $tsq ( @{ $topic_seed_queries } )
    {
        my $got_focus = $db->query( <<SQL, $tsq->{ topic_seed_queries_id } )->hash;
select * from foci where (arguments->>'topic_seed_queries_id')::int = ?
SQL
       ok( $got_focus );

       my $got_timespan = $db->query( <<SQL, $got_focus->{ foci_id } )->hash;
select * from timespans where period = 'overall' and foci_id = ?
SQL
       ok( $got_timespan );

       my $got_story_link_counts = $db->query( <<SQL, $got_timespan->{ timespans_id } )->hashes;
select * from snap.story_link_counts where timespans_id = ?
SQL

       is( scalar( @{ $got_story_link_counts } ), $NUM_TSQ_STORIES );

       my $got_story_link_count_counts = $db->query( <<SQL, $got_timespan->{ timespans_id } )->hashes;
select * from snap.story_link_counts
    where timespans_id = ? and post_count = 1 and author_count = 1 and channel_count = 1
SQL

       is( scalar( @{ $got_story_link_count_counts } ), $NUM_TSQ_STORIES );
   }
}

sub add_boolean_query_focus($$)
{
    my ( $db, $topic ) = @_;

    my $fsd = {
        topics_id => $topic->{ topics_id },
        name => 'boolean query set',
        description => 'boolean query set',
        focal_technique => 'Boolean Query'
    };
    $fsd = $db->create( 'focal_set_definitions', $fsd );

    my $fd = {
        focal_set_definitions_id => $fsd->{ focal_set_definitions_id },
        name => 'boolean query',
        description => 'boolean query',
        arguments => MediaWords::Util::ParseJSON::encode_json( { query => $FOCUS_CONTENT } ),
    };
    $fd = $db->create( 'focus_definitions', $fd );

    return $fd;
}

sub validate_query_focus($$)
{
    my ( $db, $snapshot ) = @_;

    my $got_focus = $db->query( <<SQL, $snapshot->{ snapshots_id } )->hash();
select f.*
    from foci f
        join focal_sets fd using ( focal_sets_id )
    where
        fd.focal_technique = 'Boolean Query' and
        fd.snapshots_id = ?
SQL

    ok( $got_focus, "query focus exists after snapshot" );

    my $got_timespan = $db->query( <<SQL, $snapshot->{ snapshots_id }, $got_focus->{ foci_id } )->hash();
select t.* from timespans t where snapshots_id = ? and foci_id = ? and period = 'overall'
SQL

    ok( $got_timespan );

    my $got_stories = $db->query( <<SQL, $got_timespan->{ timespans_id } )->hashes();
select slc.* from snap.story_link_counts slc where timespans_id = ?
SQL

    is( scalar( @{ $got_stories } ), $NUM_FOCUS_STORIES, "correct number of stories in focus timespan" );
}

sub test_snapshot($)
{
    my ( $db ) = @_;

    srand( 3 );

    my $topic = MediaWords::Test::DB::Create::create_test_topic( $db, 'test snapshot' );

    my $topics_id = $topic->{ topics_id };

    add_test_topic_stories( $db, $topic, $NUM_STORIES, 'test snapshot' );

    my $expected_seed_query = add_test_seed_query( $db, $topic );

    my $tag_set = $db->query( "insert into tag_sets ( name ) values ( 'foo' ) returning *" )->hash;
    my $tag = $db->query( <<SQL, $tag_set->{ tag_sets_id } )->hash;
insert into tags ( tag, tag_sets_id ) values ( 'foo', ? ) returning *
SQL

    my $stories = $db->query( "select * from stories" )->hashes;
    for my $story ( @{ $stories } )
    {
        $db->create( 'stories_tags_map', { stories_id => $story->{ stories_id }, tags_id => $tag->{ tags_id } } );

        my $ref_story = $db->query( "select * from stories where stories_id = ?", $story->{ stories_id } + 1 )->hash;
        next unless $ref_story;

        my $topic_link = {
            topics_id => $topics_id,
            stories_id => $story->{ stories_id },
            url => $ref_story->{ url },
            ref_stories_id => $ref_story->{ stories_id },
            link_spidered => 't'
        };
        $db->create( 'topic_links', $topic_link );
    }

<<<<<<< HEAD
    MediaWords::TM::Snapshot::snapshot_topic( $db, $topics_id );
=======
    add_boolean_query_focus( $db, $topic );

    MediaWords::Job::TM::SnapshotTopic->run( { topics_id => $topics_id } );
>>>>>>> 0296ff9a

    my $got_snapshot = $db->query( "select * from snapshots where topics_id = ?", $topic->{ topics_id } )->hash;

    ok( $got_snapshot, "snapshot exists" );
    is( $got_snapshot->{ topics_id }, $topics_id, "snapshot topics_id" );
    is( $got_snapshot->{ state }, 'completed', "snapshot state" );
    is( substr( $got_snapshot->{ start_date }, 0, 10), $topic->{ start_date }, "snapshot start_date" );
    is( substr( $got_snapshot->{ end_date }, 0, 10), $topic->{ end_date }, "snapshot end_date" );

    my $seed_queries = $got_snapshot->{ seed_queries };
    ok( $seed_queries, "snapshot seed_queries present" );

    is( $seed_queries->{ topic }->{ solr_seed_query }, $topic->{ solr_seed_query } );

    my $got_topic_seed_queries = $seed_queries->{ topic_seed_queries };
    is( scalar( @{ $got_topic_seed_queries } ), 1, "number of topic seed queries" );

    for my $field ( qw/platform source topics_id query/ )
    {
        is( $got_topic_seed_queries->[ 0 ]->{ $field }, $expected_seed_query->{ $field }, "tsq $field" );
    }

    my $snapshots_id = $got_snapshot->{ snapshots_id };

    my $got_stories_tags_map = $db->query( <<SQL, $snapshots_id )->hashes;
select distinct * from snap.stories_tags_map where snapshots_id = ?
SQL

    is( scalar( @{ $got_stories_tags_map } ), scalar( @{ $stories } ), "snap.stories_tags_map length" );
    for my $stm ( @{ $got_stories_tags_map } )
    {
        is( $stm->{ tags_id }, $tag->{ tags_id }, "correct tag" );
    }

    my $snapshot_stories = $db->query( "select * from snap.stories where snapshots_id = ?", $snapshots_id )->hashes;
    is( scalar( @{ $snapshot_stories } ), $NUM_STORIES , "snapshot stories" );

    my $timespan = $db->query( <<SQL, $snapshots_id )->hash;
select * from timespans where snapshots_id = ? and period = 'overall' and foci_id is null
SQL

    ok( $timespan, "overall timespan created" );

    my $timespans_id = $timespan->{ timespans_id };

    my $slc = $db->query( "select * from snap.story_link_counts where timespans_id = ?", $timespans_id )->hashes;

    is( scalar( @{ $slc } ), $NUM_STORIES, "story link counts" );

    validate_sharing_timespan( $db );

    validate_query_focus( $db, $got_snapshot );

    my $timespan_map;
    # allow a bit of time for the timespan maps to generate
    for my $i ( 1 .. 5 )
    {
        $timespan_map = $db->query( "select * from timespan_maps where timespans_id = ?", $timespans_id )->hash();
        last if ( $timespan_map );
        sleep( 1 );
    }

    ok( $timespan_map, "timespan_map generated" );
}

sub main
{
    my $db = MediaWords::DB::connect_to_db();

    test_snapshot( $db );

    done_testing();
}

main();<|MERGE_RESOLUTION|>--- conflicted
+++ resolved
@@ -11,7 +11,6 @@
 use MediaWords::TM::Stories;
 use MediaWords::Test::Solr;
 use MediaWords::Test::DB::Create;
-use MediaWords::Util::CSV;
 use MediaWords::Util::ParseJSON;
 
 my $NUM_STORIES = 100;
@@ -241,13 +240,9 @@
         $db->create( 'topic_links', $topic_link );
     }
 
-<<<<<<< HEAD
+    add_boolean_query_focus( $db, $topic );
+
     MediaWords::TM::Snapshot::snapshot_topic( $db, $topics_id );
-=======
-    add_boolean_query_focus( $db, $topic );
-
-    MediaWords::Job::TM::SnapshotTopic->run( { topics_id => $topics_id } );
->>>>>>> 0296ff9a
 
     my $got_snapshot = $db->query( "select * from snapshots where topics_id = ?", $topic->{ topics_id } )->hash;
 
