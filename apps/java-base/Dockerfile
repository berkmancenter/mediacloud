#
# Base image for apps that use Java
#
# Adapted from https://github.com/docker-library/openjdk/blob/master/14/jdk/Dockerfile
#

FROM dockermediacloud/base:latest

<<<<<<< HEAD
# Install prerequisites
RUN apt-get -y --no-install-recommends install binutils fontconfig libfreetype6 p11-kit

# Install OpenJDK 14 with Docker support improvements:
#
# * https://bugs.openjdk.java.net/browse/JDK-8146115
# * https://jdk.java.net/14/
#
RUN \
    mkdir -p /usr/lib/jvm/java-14-openjdk-amd64/ && \
    curl --fail --location --retry 3 --retry-delay 5 "https://download.java.net/java/GA/jdk14.0.1/664493ef4a6946b186ff29eb326336a2/7/GPL/openjdk-14.0.1_linux-x64_bin.tar.gz" | \
        tar -zx -C /usr/lib/jvm/java-14-openjdk-amd64/ --strip 1 && \
    update-alternatives --install /usr/bin/java java /usr/lib/jvm/java-14-openjdk-amd64/bin/java 1 && \
    update-alternatives --install /usr/bin/javac javac /usr/lib/jvm/java-14-openjdk-amd64/bin/javac 1 && \
=======
ENV JAVA_HOME /usr/lib/jvm/java-12-openjdk-amd64/

RUN \
    #
    # Download and install OpenJDK 12 with Docker support improvements:
    #
    # * https://bugs.openjdk.java.net/browse/JDK-8146115
    # * https://jdk.java.net/12/
    #
    mkdir -p "${JAVA_HOME}" && \
    curl --fail --location --retry 3 --retry-delay 5 "https://download.java.net/java/GA/jdk12.0.2/e482c34c86bd4bf8b56c0b35558996b9/10/GPL/openjdk-12.0.2_linux-x64_bin.tar.gz" | \
        tar -zx -C "${JAVA_HOME}" --strip 1 && \
    update-alternatives --install /usr/bin/java java "${JAVA_HOME}/bin/java" 1 && \
    update-alternatives --install /usr/bin/javac javac "${JAVA_HOME}/bin/javac" 1 && \
    #
    # Remove source code
    #
    rm "${JAVA_HOME}/lib/src.zip" && \
    #
    # https://github.com/docker-library/openjdk/issues/331#issuecomment-498834472
    #
    find "$JAVA_HOME/lib" -name '*.so' -exec dirname '{}' ';' | \
        sort -u > /etc/ld.so.conf.d/docker-openjdk.conf && \
    ldconfig && \
>>>>>>> 42e2bcf3
    #
    # https://github.com/docker-library/openjdk/issues/212#issuecomment-420979840
    # https://openjdk.java.net/jeps/341
    java -Xshare:dump && \
    #
    true

<<<<<<< HEAD
ENV JAVA_HOME=/usr/lib/jvm/java-14-openjdk-amd64/ \
    # Use cgroup's memory / CPU limits
    JDK_JAVA_OPTIONS="-XX:+UseContainerSupport"

# Add script that will keep system and Java certificates up-to-date and in sync
COPY docker-openjdk.update.d.sh /etc/ca-certificates/update.d/openjdk

RUN \
    #
    # https://github.com/docker-library/openjdk/issues/331#issuecomment-498834472
    find "$JAVA_HOME/lib" -name '*.so' -exec dirname '{}' ';' | sort -u > /etc/ld.so.conf.d/openjdk.conf && \
    ldconfig && \
    #
    # Sync certificates
    chmod +x /etc/ca-certificates/update.d/openjdk && \
    /etc/ca-certificates/update.d/openjdk
=======
# Install our own security profile
COPY mediacloud-java.security /
ENV JDK_JAVA_OPTIONS="$JDK_JAVA_OPTIONS -Djava.security.properties=/mediacloud-java.security"

# Test if Java is still working
RUN \
    echo 'public class Main { public static void main(String[] args) { System.out.println("Java works!"); } }' > /var/tmp/Main.java && \
    javac /var/tmp/Main.java && \
    java -classpath /var/tmp/ Main && \
    rm /var/tmp/Main.* && \
    true
>>>>>>> 42e2bcf3
<|MERGE_RESOLUTION|>--- conflicted
+++ resolved
@@ -1,12 +1,11 @@
 #
 # Base image for apps that use Java
-#
-# Adapted from https://github.com/docker-library/openjdk/blob/master/14/jdk/Dockerfile
 #
 
 FROM dockermediacloud/base:latest
 
-<<<<<<< HEAD
+ENV JAVA_HOME=/usr/lib/jvm/java-14-openjdk-amd64/
+
 # Install prerequisites
 RUN apt-get -y --no-install-recommends install binutils fontconfig libfreetype6 p11-kit
 
@@ -16,15 +15,6 @@
 # * https://jdk.java.net/14/
 #
 RUN \
-    mkdir -p /usr/lib/jvm/java-14-openjdk-amd64/ && \
-    curl --fail --location --retry 3 --retry-delay 5 "https://download.java.net/java/GA/jdk14.0.1/664493ef4a6946b186ff29eb326336a2/7/GPL/openjdk-14.0.1_linux-x64_bin.tar.gz" | \
-        tar -zx -C /usr/lib/jvm/java-14-openjdk-amd64/ --strip 1 && \
-    update-alternatives --install /usr/bin/java java /usr/lib/jvm/java-14-openjdk-amd64/bin/java 1 && \
-    update-alternatives --install /usr/bin/javac javac /usr/lib/jvm/java-14-openjdk-amd64/bin/javac 1 && \
-=======
-ENV JAVA_HOME /usr/lib/jvm/java-12-openjdk-amd64/
-
-RUN \
     #
     # Download and install OpenJDK 12 with Docker support improvements:
     #
@@ -32,7 +22,7 @@
     # * https://jdk.java.net/12/
     #
     mkdir -p "${JAVA_HOME}" && \
-    curl --fail --location --retry 3 --retry-delay 5 "https://download.java.net/java/GA/jdk12.0.2/e482c34c86bd4bf8b56c0b35558996b9/10/GPL/openjdk-12.0.2_linux-x64_bin.tar.gz" | \
+    curl --fail --location --retry 3 --retry-delay 5 "https://download.java.net/java/GA/jdk14.0.1/664493ef4a6946b186ff29eb326336a2/7/GPL/openjdk-14.0.1_linux-x64_bin.tar.gz" | \
         tar -zx -C "${JAVA_HOME}" --strip 1 && \
     update-alternatives --install /usr/bin/java java "${JAVA_HOME}/bin/java" 1 && \
     update-alternatives --install /usr/bin/javac javac "${JAVA_HOME}/bin/javac" 1 && \
@@ -46,7 +36,6 @@
     find "$JAVA_HOME/lib" -name '*.so' -exec dirname '{}' ';' | \
         sort -u > /etc/ld.so.conf.d/docker-openjdk.conf && \
     ldconfig && \
->>>>>>> 42e2bcf3
     #
     # https://github.com/docker-library/openjdk/issues/212#issuecomment-420979840
     # https://openjdk.java.net/jeps/341
@@ -54,33 +43,23 @@
     #
     true
 
-<<<<<<< HEAD
-ENV JAVA_HOME=/usr/lib/jvm/java-14-openjdk-amd64/ \
-    # Use cgroup's memory / CPU limits
-    JDK_JAVA_OPTIONS="-XX:+UseContainerSupport"
+# Use cgroup's memory / CPU limits
+ENV JDK_JAVA_OPTIONS="-XX:+UseContainerSupport"
 
-# Add script that will keep system and Java certificates up-to-date and in sync
-COPY docker-openjdk.update.d.sh /etc/ca-certificates/update.d/openjdk
-
-RUN \
-    #
-    # https://github.com/docker-library/openjdk/issues/331#issuecomment-498834472
-    find "$JAVA_HOME/lib" -name '*.so' -exec dirname '{}' ';' | sort -u > /etc/ld.so.conf.d/openjdk.conf && \
-    ldconfig && \
-    #
-    # Sync certificates
-    chmod +x /etc/ca-certificates/update.d/openjdk && \
-    /etc/ca-certificates/update.d/openjdk
-=======
 # Install our own security profile
 COPY mediacloud-java.security /
 ENV JDK_JAVA_OPTIONS="$JDK_JAVA_OPTIONS -Djava.security.properties=/mediacloud-java.security"
 
-# Test if Java is still working
+# Add script that will keep system and Java certificates up-to-date and in sync
+COPY docker-openjdk.update.d.sh /etc/ca-certificates/update.d/openjdk
+RUN \
+    chmod +x /etc/ca-certificates/update.d/openjdk && \
+    /etc/ca-certificates/update.d/openjdk
+
+# Test if Java is working
 RUN \
     echo 'public class Main { public static void main(String[] args) { System.out.println("Java works!"); } }' > /var/tmp/Main.java && \
     javac /var/tmp/Main.java && \
     java -classpath /var/tmp/ Main && \
     rm /var/tmp/Main.* && \
-    true
->>>>>>> 42e2bcf3
+    true