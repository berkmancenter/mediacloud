--- conflicted
+++ resolved
@@ -106,11 +106,7 @@
     - travis_retry pip install --upgrade -r python_scripts/requirements.txt
     # install Media Cloud testing variant of the Python  Client
     - travis_retry git clone https://github.com/dlarochelle/MediaCloud-API-Client.git
-<<<<<<< HEAD
-    - cd MediaCloud-API-Client/; git checkout a758864; cd ../
-=======
     - cd MediaCloud-API-Client/; git checkout 51a045a; cd ../
->>>>>>> 20304727
     - travis_retry pip install --editable MediaCloud-API-Client/
 install:
     # Use default configuration
