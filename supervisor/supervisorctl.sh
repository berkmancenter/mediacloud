--- conflicted
+++ resolved
@@ -4,17 +4,9 @@
 source "$PWD/supervisor_is_up_to_date.inc.sh"
 validate_supervisor_version
 
-<<<<<<< HEAD
 /usr/local/bin/supervisorctl \
-    -c `dirname "$0"`/supervisord.conf \
-    -s http://localhost:4398 \
-    -u supervisord \
-    -p qHujfp7n4J \
-=======
-supervisorctl \
     --configuration `dirname "$0"`/supervisord.conf \
     --serverurl http://localhost:4398 \
     --username supervisord \
     --password qHujfp7n4J \
->>>>>>> 81774595
     $*