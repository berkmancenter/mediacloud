--
-- Schema for MediaWords database
--

-- main schema
CREATE SCHEMA IF NOT EXISTS public;


CREATE OR REPLACE LANGUAGE plpgsql;

CREATE EXTENSION IF NOT EXISTS pg_trgm;
CREATE EXTENSION IF NOT EXISTS pgcrypto;


-- Database properties (variables) table
create table database_variables (
    database_variables_id        serial          primary key,
    name                varchar(512)    not null unique,
    value               varchar(1024)   not null
);

CREATE OR REPLACE FUNCTION set_database_schema_version() RETURNS boolean AS $$
DECLARE

    -- Database schema version number (same as a SVN revision number)
    -- Increase it by 1 if you make major database schema changes.
<<<<<<< HEAD
    MEDIACLOUD_DATABASE_SCHEMA_VERSION CONSTANT INT := 4582;
=======
    MEDIACLOUD_DATABASE_SCHEMA_VERSION CONSTANT INT := 4583;
>>>>>>> 00685d5c

BEGIN

    -- Update / set database schema version
    DELETE FROM database_variables WHERE name = 'database-schema-version';
    INSERT INTO database_variables (name, value) VALUES ('database-schema-version', MEDIACLOUD_DATABASE_SCHEMA_VERSION::int);

    return true;

END;
$$
LANGUAGE 'plpgsql';


-- Set the version number right away
SELECT set_database_schema_version();

-- This function is needed because date_trunc('week', date) is not consider immutable
-- See http://www.mentby.com/Group/pgsql-general/datetrunc-on-date-is-immutable.html
--
CREATE OR REPLACE FUNCTION week_start_date(day date)
    RETURNS date AS
$$
DECLARE
    date_trunc_result date;
BEGIN
    date_trunc_result := date_trunc('week', day::timestamp);
    RETURN date_trunc_result;
END;
$$
LANGUAGE 'plpgsql' IMMUTABLE
  COST 10;


-- Returns first 64 bits (16 characters) of MD5 hash
--
-- Useful for reducing index sizes (e.g. in story_sentences.sentence) where
-- 64 bits of entropy is enough.
CREATE OR REPLACE FUNCTION half_md5(string TEXT) RETURNS bytea AS $$
    SELECT SUBSTRING(digest(string, 'md5'::text), 0, 9);
$$ LANGUAGE SQL;


-- Returns true if table exists (and user has access to it)
CREATE OR REPLACE FUNCTION table_exists(target_table_name VARCHAR)
RETURNS BOOLEAN AS $$
BEGIN
    RETURN EXISTS (
        SELECT 1
        FROM information_schema.tables
        WHERE table_schema = CURRENT_SCHEMA()
          AND table_name = target_table_name
    );
END;
$$
LANGUAGE plpgsql;


 -- Returns true if the date is greater than the latest import date in solr_imports
 CREATE OR REPLACE FUNCTION before_last_solr_import(db_row_last_updated timestamp with time zone) RETURNS boolean AS $$
 BEGIN
    RETURN ( ( db_row_last_updated is null ) OR
             ( db_row_last_updated < ( select max( import_date ) from solr_imports ) ) );
END;
$$
LANGUAGE 'plpgsql'
 ;

CREATE OR REPLACE FUNCTION update_media_last_updated () RETURNS trigger AS
$$
   DECLARE
   BEGIN

      IF ( TG_OP = 'UPDATE' ) OR (TG_OP = 'INSERT') THEN
      	 update media set db_row_last_updated = now()
             where media_id = NEW.media_id;
      END IF;

      IF ( TG_OP = 'UPDATE' ) OR (TG_OP = 'DELETE') THEN
      	 update media set db_row_last_updated = now()
              where media_id = OLD.media_id;
      END IF;

      IF ( TG_OP = 'UPDATE' ) OR (TG_OP = 'INSERT') THEN
        RETURN NEW;
      ELSE
        RETURN OLD;
      END IF;
   END;
$$
LANGUAGE 'plpgsql';

-- Store whether story triggers should be enable in PRIVATE.use_story_triggers
-- This variable is session based. If it's not set, set it to enable triggers and return true
CREATE OR REPLACE FUNCTION  story_triggers_enabled() RETURNS boolean  LANGUAGE  plpgsql AS $$
BEGIN

    BEGIN
       IF current_setting('PRIVATE.use_story_triggers') = '' THEN
          perform enable_story_triggers();
       END IF;
       EXCEPTION when undefined_object then
        perform enable_story_triggers();

     END;

    return true;
    return current_setting('PRIVATE.use_story_triggers') = 'yes';
END$$;

CREATE OR REPLACE FUNCTION  enable_story_triggers() RETURNS void LANGUAGE  plpgsql AS $$
DECLARE
BEGIN
        perform set_config('PRIVATE.use_story_triggers', 'yes', false );
END$$;

CREATE OR REPLACE FUNCTION  disable_story_triggers() RETURNS void LANGUAGE  plpgsql AS $$
DECLARE
BEGIN
        perform set_config('PRIVATE.use_story_triggers', 'no', false );
END$$;

CREATE OR REPLACE FUNCTION last_updated_trigger () RETURNS trigger AS
$$
   DECLARE
      path_change boolean;
      table_with_trigger_column  boolean default false;
   BEGIN
      -- RAISE NOTICE 'BEGIN ';
        IF TG_TABLE_NAME in ( 'processed_stories', 'stories', 'story_sentences') THEN
           table_with_trigger_column = true;
        ELSE
           table_with_trigger_column = false;
        END IF;

	IF table_with_trigger_column THEN
	   IF ( ( TG_OP = 'UPDATE' ) OR (TG_OP = 'INSERT') ) AND NEW.disable_triggers THEN
     	       RETURN NEW;
           END IF;
      END IF;

      IF ( story_triggers_enabled() ) AND ( ( TG_OP = 'UPDATE' ) OR (TG_OP = 'INSERT') ) then

      	 NEW.db_row_last_updated = now();

      END IF;

      RETURN NEW;
   END;
$$
LANGUAGE 'plpgsql';

CREATE OR REPLACE FUNCTION update_story_sentences_updated_time_trigger () RETURNS trigger AS
$$
   DECLARE
      path_change boolean;
   BEGIN

        IF NOT story_triggers_enabled() THEN
           RETURN NULL;
        END IF;

        IF NEW.disable_triggers THEN
           RETURN NULL;
        END IF;

	UPDATE story_sentences set db_row_last_updated = now()
        where stories_id = NEW.stories_id and before_last_solr_import( db_row_last_updated );
	RETURN NULL;
   END;
$$
LANGUAGE 'plpgsql';

CREATE OR REPLACE FUNCTION update_stories_updated_time_by_stories_id_trigger () RETURNS trigger AS
$$
    DECLARE
        path_change boolean;
        table_with_trigger_column  boolean default false;
        reference_stories_id integer default null;
    BEGIN

       IF NOT story_triggers_enabled() THEN
           RETURN NULL;
        END IF;

        IF TG_TABLE_NAME in ( 'processed_stories', 'stories', 'story_sentences') THEN
           table_with_trigger_column = true;
        ELSE
           table_with_trigger_column = false;
        END IF;

	IF table_with_trigger_column THEN
	   IF TG_OP = 'INSERT' AND NEW.disable_triggers THEN
	       RETURN NULL;
	   ELSEIF ( ( TG_OP = 'UPDATE' ) OR (TG_OP = 'DELETE') ) AND OLD.disable_triggers THEN
     	       RETURN NULL;
           END IF;
       END IF;

        IF TG_OP = 'INSERT' THEN
            -- The "old" record doesn't exist
            reference_stories_id = NEW.stories_id;
        ELSIF ( TG_OP = 'UPDATE' ) OR (TG_OP = 'DELETE') THEN
            reference_stories_id = OLD.stories_id;
        ELSE
            RAISE EXCEPTION 'Unconfigured operation: %', TG_OP;
        END IF;

	IF table_with_trigger_column THEN
            UPDATE stories
               SET db_row_last_updated = now()
               WHERE stories_id = reference_stories_id
                and before_last_solr_import( db_row_last_updated );
            RETURN NULL;
        ELSE
            UPDATE stories
               SET db_row_last_updated = now()
               WHERE stories_id = reference_stories_id and (disable_triggers is NOT true)
                and before_last_solr_import( db_row_last_updated );
            RETURN NULL;
        END IF;
   END;
$$
LANGUAGE 'plpgsql';

CREATE OR REPLACE FUNCTION update_story_sentences_updated_time_by_story_sentences_id_trigger () RETURNS trigger AS
$$
    DECLARE
        path_change boolean;
        table_with_trigger_column  boolean default false;
        reference_story_sentences_id bigint default null;
    BEGIN

       IF NOT story_triggers_enabled() THEN
           RETURN NULL;
        END IF;

       IF NOT story_triggers_enabled() THEN
           RETURN NULL;
        END IF;

        IF TG_TABLE_NAME in ( 'processed_stories', 'stories', 'story_sentences') THEN
           table_with_trigger_column = true;
        ELSE
           table_with_trigger_column = false;
        END IF;

	IF table_with_trigger_column THEN
	   IF TG_OP = 'INSERT' AND NEW.disable_triggers THEN
	       RETURN NULL;
	   ELSEIF ( ( TG_OP = 'UPDATE' ) OR (TG_OP = 'DELETE') ) AND OLD.disable_triggers THEN
     	       RETURN NULL;
           END IF;
       END IF;

        IF TG_OP = 'INSERT' THEN
            -- The "old" record doesn't exist
            reference_story_sentences_id = NEW.story_sentences_id;
        ELSIF ( TG_OP = 'UPDATE' ) OR (TG_OP = 'DELETE') THEN
            reference_story_sentences_id = OLD.story_sentences_id;
        ELSE
            RAISE EXCEPTION 'Unconfigured operation: %', TG_OP;
        END IF;

	IF table_with_trigger_column THEN
            UPDATE story_sentences
              SET db_row_last_updated = now()
              WHERE story_sentences_id = reference_story_sentences_id
                and before_last_solr_import( db_row_last_updated );
            RETURN NULL;
        ELSE
            UPDATE story_sentences
              SET db_row_last_updated = now()
              WHERE story_sentences_id = reference_story_sentences_id and (disable_triggers is NOT true)
                and before_last_solr_import( db_row_last_updated );
            RETURN NULL;
        END IF;
   END;
$$
LANGUAGE 'plpgsql';

create table media (
    media_id            serial          primary key,
    url                 varchar(1024)   not null,
    name                varchar(128)    not null,
    moderated           boolean         not null,
    moderation_notes    text            null,
    full_text_rss       boolean,
    extract_author      boolean         default(false),

    -- It indicates that the media source includes a substantial number of
    -- links in its feeds that are not its own. These media sources cause
    -- problems for the cm spider, which finds those foreign rss links and
    -- thinks that the urls belong to the parent media source.
    foreign_rss_links   boolean         not null default( false ),
    dup_media_id        int             null references media on delete set null deferrable,
    is_not_dup          boolean         null,
    use_pager           boolean         null,
    unpaged_stories     int             not null default 0,

    -- Delay content downloads for this media source this many hours
    content_delay       int             null,

    db_row_last_updated         timestamp with time zone,

    last_solr_import_date       timestamp with time zone not null default now(),

    CONSTRAINT media_name_not_empty CHECK ( ( (name)::text <> ''::text ) ),
    CONSTRAINT media_self_dup CHECK ( dup_media_id IS NULL OR dup_media_id <> media_id )
);

create unique index media_name on media(name);
create unique index media_url on media(url);
create index media_moderated on media(moderated);
create index media_db_row_last_updated on media( db_row_last_updated );

CREATE INDEX media_name_trgm on media USING gin (name gin_trgm_ops);
CREATE INDEX media_url_trgm on media USING gin (url gin_trgm_ops);

-- list of media sources for which the stories should be updated to be at
-- at least db_row_last_updated
create table media_update_time_queue (
    media_id                    int         not null references media on delete cascade,
    db_row_last_updated         timestamp with time zone not null
);


-- Media feed rescraping state
CREATE TABLE media_rescraping (
    media_id            int                       NOT NULL UNIQUE REFERENCES media ON DELETE CASCADE,

    -- Disable periodic rescraping?
    disable             BOOLEAN                   NOT NULL DEFAULT 'f',

    -- Timestamp of last rescrape; NULL means that media was never scraped at all
    last_rescrape_time  TIMESTAMP WITH TIME ZONE  NULL
);

CREATE UNIQUE INDEX media_rescraping_media_id on media_rescraping(media_id);
CREATE INDEX media_rescraping_last_rescrape_time on media_rescraping(last_rescrape_time);

-- Insert new rows to "media_rescraping" for each new row in "media"
CREATE OR REPLACE FUNCTION media_rescraping_add_initial_state_trigger() RETURNS trigger AS
$$
    BEGIN
        INSERT INTO media_rescraping (media_id, disable, last_rescrape_time)
        VALUES (NEW.media_id, 'f', NULL);
        RETURN NEW;
   END;
$$
LANGUAGE 'plpgsql';

CREATE TRIGGER media_rescraping_add_initial_state_trigger
    AFTER INSERT ON media
    FOR EACH ROW EXECUTE PROCEDURE media_rescraping_add_initial_state_trigger();


create index media_update_time_queue_updated on media_update_time_queue ( db_row_last_updated );

create table media_stats (
    media_stats_id              serial      primary key,
    media_id                    int         not null references media on delete cascade,
    num_stories                 int         not null,
    num_sentences               int         not null,
    stat_date                   date        not null
);

--
-- Returns true if media has active RSS feeds
--
CREATE OR REPLACE FUNCTION media_has_active_syndicated_feeds(param_media_id INT)
RETURNS boolean AS $$
BEGIN

    -- Check if media exists
    IF NOT EXISTS (

        SELECT 1
        FROM media
        WHERE media_id = param_media_id

    ) THEN
        RAISE EXCEPTION 'Media % does not exist.', param_media_id;
        RETURN FALSE;
    END IF;

    -- Check if media has feeds
    IF EXISTS (

        SELECT 1
        FROM feeds
        WHERE media_id = param_media_id
          AND feed_status = 'active'

          -- Website might introduce RSS feeds later
          AND feed_type = 'syndicated'

    ) THEN
        RETURN TRUE;
    ELSE
        RETURN FALSE;
    END IF;

END;
$$
LANGUAGE 'plpgsql';


create index media_stats_medium on media_stats( media_id );

create type feed_feed_type AS ENUM (

    -- Syndicated feed, e.g. RSS or Atom
    'syndicated',

    -- Web page feed, used when no syndicated feed was found
    'web_page',

    -- Univision.com XML feed
    'univision'

);

-- Feed statuses that determine whether the feed will be fetched
-- or skipped
CREATE TYPE feed_feed_status AS ENUM (
    -- Feed is active, being fetched
    'active',
    -- Feed is (temporary) disabled (usually by hand), not being fetched
    'inactive',
    -- Feed was moderated as the one that shouldn't be fetched, but is still kept around
    -- to reduce the moderation queue next time the page is being scraped for feeds to find
    -- new ones
    'skipped'
);

create table feeds (
    feeds_id            serial              primary key,
    media_id            int                 not null references media on delete cascade,
    name                varchar(512)        not null,
    url                 varchar(1024)       not null,
    reparse             boolean             null,
    feed_type           feed_feed_type      not null default 'syndicated',
    feed_status         feed_feed_status    not null default 'active',
    last_checksum       text                null,

    -- Last time the feed was *attempted* to be downloaded and parsed
    -- (null -- feed was never attempted to be downloaded and parsed)
    -- (used to allow more active feeds to be downloaded more frequently)
    last_attempted_download_time    timestamp with time zone,

    -- Last time the feed was *successfully* downloaded and parsed
    -- (null -- feed was either never attempted to be downloaded or parsed,
    -- or feed was never successfully downloaded and parsed)
    -- (used to find feeds that are broken)
    last_successful_download_time   timestamp with time zone,

    -- Last time the feed provided a new story
    -- (null -- feed has never provided any stories)
    last_new_story_time             timestamp with time zone,

    -- if set to true, do not add stories associated with this feed to the story processing queue
    skip_bitly_processing           boolean

);

UPDATE feeds SET last_new_story_time = greatest( last_attempted_download_time, last_new_story_time );

create index feeds_media on feeds(media_id);
create index feeds_name on feeds(name);
create unique index feeds_url on feeds (url, media_id);
create index feeds_reparse on feeds(reparse);
create index feeds_last_attempted_download_time on feeds(last_attempted_download_time);
create index feeds_last_successful_download_time on feeds(last_successful_download_time);

-- Feeds for media item that were found after (re)scraping
CREATE TABLE feeds_after_rescraping (
    feeds_after_rescraping_id   SERIAL          PRIMARY KEY,
    media_id                    INT             NOT NULL REFERENCES media ON DELETE CASCADE,
    name                        VARCHAR(512)    NOT NULL,
    url                         VARCHAR(1024)   NOT NULL,
    feed_type                   feed_feed_type  NOT NULL DEFAULT 'syndicated'
);
CREATE INDEX feeds_after_rescraping_media_id ON feeds_after_rescraping(media_id);
CREATE INDEX feeds_after_rescraping_name ON feeds_after_rescraping(name);
CREATE UNIQUE INDEX feeds_after_rescraping_url ON feeds_after_rescraping(url, media_id);


-- Feed is "stale" (hasn't provided a new story in some time)
-- Not to be confused with "stale feeds" in extractor!
CREATE OR REPLACE FUNCTION feed_is_stale(param_feeds_id INT) RETURNS boolean AS $$
BEGIN

    -- Check if feed exists at all
    IF NOT EXISTS (
        SELECT 1
        FROM feeds
        WHERE feeds.feeds_id = param_feeds_id
    ) THEN
        RAISE EXCEPTION 'Feed % does not exist.', param_feeds_id;
        RETURN FALSE;
    END IF;

    -- Check if feed is active
    IF EXISTS (
        SELECT 1
        FROM feeds
        WHERE feeds.feeds_id = param_feeds_id
          AND (
              feeds.last_new_story_time IS NULL
           OR feeds.last_new_story_time < NOW() - INTERVAL '6 months'
          )
    ) THEN
        RETURN TRUE;
    ELSE
        RETURN FALSE;
    END IF;

END;
$$
LANGUAGE 'plpgsql';


create table tag_sets (
    tag_sets_id            serial            primary key,
    name                varchar(512)    not null,
    label               varchar(512),
    description         text,
    show_on_media       boolean,
    show_on_stories     boolean,
    CONSTRAINT tag_sets_name_not_empty CHECK (((name)::text <> ''::text))
);

create unique index tag_sets_name on tag_sets (name);

create table tags (
    tags_id                serial            primary key,
    tag_sets_id            int                not null references tag_sets,
    tag                    varchar(512)    not null,
    label                  varchar(512),
    description            text,
    show_on_media          boolean,
    show_on_stories        boolean,
        CONSTRAINT no_line_feed CHECK (((NOT ((tag)::text ~~ '%
%'::text)) AND (NOT ((tag)::text ~~ '%
%'::text)))),
        CONSTRAINT tag_not_empty CHECK (((tag)::text <> ''::text))
);

create index tags_tag_sets_id ON tags (tag_sets_id);
create unique index tags_tag on tags (tag, tag_sets_id);
create index tags_label on tags (label);
create index tags_tag_1 on tags (split_part(tag, ' ', 1));
create index tags_tag_2 on tags (split_part(tag, ' ', 2));
create index tags_tag_3 on tags (split_part(tag, ' ', 3));

create view tags_with_sets as select t.*, ts.name as tag_set_name from tags t, tag_sets ts where t.tag_sets_id = ts.tag_sets_id;

insert into tag_sets ( name, label, description ) values (
    'media_type',
    'Media Type',
    'High level topology for media sources for use across a variety of different topics'
);

create temporary table media_type_tags ( name text, label text, description text );
insert into media_type_tags values
    (
        'Not Typed',
        'Not Typed',
        'The medium has not yet been typed.'
    ),
    (
        'Other',
        'Other',
        'The medium does not fit in any listed type.'
    ),
    (
        'Independent Group',
        'Ind. Group',

        -- Single multiline string
        'An academic or nonprofit group that is not affiliated with the private sector or government, '
        'such as the Electronic Frontier Foundation or the Center for Democracy and Technology)'
    ),
    (
        'Social Linking Site',
        'Social Linking',

        -- Single multiline string
        'A site that aggregates links based at least partially on user submissions and/or ranking, '
        'such as Reddit, Digg, Slashdot, MetaFilter, StumbleUpon, and other social news sites'
    ),
    (
        'Blog',
        'Blog',

        -- Single multiline string
        'A web log, written by one or more individuals, that is not associated with a professional '
        'or advocacy organization or institution'
    ),
    (
        'General Online News Media',
        'General News',

        -- Single multiline string
        'A site that is a mainstream media outlet, such as The New York Times and The Washington Post; '
        'an online-only news outlet, such as Slate, Salon, or the Huffington Post; '
        'or a citizen journalism or non-profit news outlet, such as Global Voices or ProPublica'
    ),
    (
        'Issue Specific Campaign',
        'Issue',
        'A site specifically dedicated to campaigning for or against a single issue.'
    ),
    (
        'News Aggregator',
        'News Agg.',

        -- Single multiline string
        'A site that contains little to no original content and compiles news from other sites, '
        'such as Yahoo News or Google News'
    ),
    (
        'Tech Media',
        'Tech Media',

        -- Single multiline string
        'A site that focuses on technological news and information produced by a news organization, '
        'such as Arstechnica, Techdirt, or Wired.com'
    ),
    (
        'Private Sector',
        'Private Sec.',

        -- Single multiline string
        'A non-news media for-profit actor, including, for instance, trade organizations, industry '
        'sites, and domain registrars'
    ),
    (
        'Government',
        'Government',

        -- Single multiline string
        'A site associated with and run by a government-affiliated entity, such as the DOJ website, '
        'White House blog, or a U.S. Senator official website'
    ),
    (
        'User-Generated Content Platform',
        'User Gen.',

        -- Single multiline string
        'A general communication and networking platform or tool, like Wikipedia, YouTube, Twitter, '
        'and Scribd, or a search engine like Google or speech platform like the Daily Kos'
    );

insert into tags ( tag_sets_id, tag, label, description )
    select ts.tag_sets_id, mtt.name, mtt.name, mtt.description
        from tag_sets ts cross join media_type_tags mtt
        where ts.name = 'media_type';

create table feeds_tags_map (
    feeds_tags_map_id    serial            primary key,
    feeds_id            int                not null references feeds on delete cascade,
    tags_id                int                not null references tags on delete cascade
);

create unique index feeds_tags_map_feed on feeds_tags_map (feeds_id, tags_id);
create index feeds_tags_map_tag on feeds_tags_map (tags_id);

create table media_tags_map (
    media_tags_map_id    serial            primary key,
    media_id            int                not null references media on delete cascade,
    tags_id                int                not null references tags on delete cascade
);

create unique index media_tags_map_media on media_tags_map (media_id, tags_id);
create index media_tags_map_tag on media_tags_map (tags_id);

DROP TRIGGER IF EXISTS mtm_last_updated on media_tags_map CASCADE;
CREATE TRIGGER mtm_last_updated BEFORE INSERT OR UPDATE OR DELETE
    ON media_tags_map FOR EACH ROW EXECUTE PROCEDURE update_media_last_updated() ;

create view media_with_media_types as
    select m.*, mtm.tags_id media_type_tags_id, t.label media_type
    from
        media m
        left join (
            tags t
            join tag_sets ts on ( ts.tag_sets_id = t.tag_sets_id and ts.name = 'media_type' )
            join media_tags_map mtm on ( mtm.tags_id = t.tags_id )
        ) on ( m.media_id = mtm.media_id );


create table media_rss_full_text_detection_data (
    media_id            int references media on delete cascade,
    max_similarity      real,
    avg_similarity      double precision,
    min_similarity      real,
    avg_expected_length numeric,
    avg_rss_length      numeric,
    avg_rss_discription numeric,
    count               bigint
);

create index media_rss_full_text_detection_data_media on media_rss_full_text_detection_data (media_id);


CREATE VIEW media_with_collections AS
    SELECT t.tag,
           m.media_id,
           m.url,
           m.name,
           m.moderated,
           m.moderation_notes,
           m.full_text_rss
    FROM media m,
         tags t,
         tag_sets ts,
         media_tags_map mtm
    WHERE ts.name::text = 'collection'::text
      AND ts.tag_sets_id = t.tag_sets_id
      AND mtm.tags_id = t.tags_id
      AND mtm.media_id = m.media_id
    ORDER BY m.media_id;


create table color_sets (
    color_sets_id               serial          primary key,
    color                       varchar( 256 )  not null,
    color_set                   varchar( 256 )  not null,
    id                          varchar( 256 )  not null
);

create unique index color_sets_set_id on color_sets ( color_set, id );

-- prefill colors for partisan_code set so that liberal is blue and conservative is red
insert into color_sets ( color, color_set, id ) values ( 'c10032', 'partisan_code', 'partisan_2012_conservative' );
insert into color_sets ( color, color_set, id ) values ( '00519b', 'partisan_code', 'partisan_2012_liberal' );
insert into color_sets ( color, color_set, id ) values ( '009543', 'partisan_code', 'partisan_2012_libertarian' );

create table stories (
    stories_id                  serial          primary key,
    media_id                    int             not null references media on delete cascade,
    url                         varchar(1024)   not null,
    guid                        varchar(1024)   not null,
    title                       text            not null,
    description                 text            null,
    publish_date                timestamp       not null,
    collect_date                timestamp       not null default now(),
    full_text_rss               boolean         not null default 'f',
    db_row_last_updated                timestamp with time zone,
    language                    varchar(3)      null,   -- 2- or 3-character ISO 690 language code; empty if unknown, NULL if unset
    disable_triggers            boolean         null
);

create index stories_media_id on stories (media_id);
create unique index stories_guid on stories(guid, media_id);
create index stories_url on stories (url);
create index stories_publish_date on stories (publish_date);
create index stories_collect_date on stories (collect_date);
create index stories_md on stories(media_id, date_trunc('day'::text, publish_date));
create index stories_language on stories(language);
create index stories_title_hash on stories( md5( title ) );
create index stories_publish_day on stories( date_trunc( 'day', publish_date ) );

DROP TRIGGER IF EXISTS stories_last_updated_trigger on stories CASCADE;
CREATE TRIGGER stories_last_updated_trigger BEFORE INSERT OR UPDATE ON stories FOR EACH ROW EXECUTE PROCEDURE last_updated_trigger() ;
DROP TRIGGER IF EXISTS stories_update_story_sentences_last_updated_trigger on stories CASCADE;

CREATE TRIGGER stories_update_story_sentences_last_updated_trigger
    AFTER INSERT OR UPDATE ON stories
    FOR EACH ROW EXECUTE PROCEDURE update_story_sentences_updated_time_trigger() ;

create table stories_ap_syndicated (
    stories_ap_syndicated_id    serial primary key,
    stories_id                  int not null references stories on delete cascade,
    ap_syndicated               boolean not null
);

create unique index stories_ap_syndicated_story on stories_ap_syndicated ( stories_id );

CREATE TYPE download_state AS ENUM (
    'error',
    'fetching',
    'pending',
    'queued',
    'success',
    'feed_error',
    'extractor_error'
);

CREATE TYPE download_type AS ENUM (
    'Calais',
    'calais',
    'content',
    'feed',
    'spider_blog_home',
    'spider_posting',
    'spider_rss',
    'spider_blog_friends_list',
    'spider_validation_blog_home',
    'spider_validation_rss',
    'archival_only'
);

create table downloads (
    downloads_id        serial          primary key,
    feeds_id            int             null references feeds,
    stories_id          int             null references stories on delete cascade,
    parent              int             null,
    url                 varchar(1024)   not null,
    host                varchar(1024)   not null,
    download_time       timestamp       not null default now(),
    type                download_type   not null,
    state               download_state  not null,
    path                text            null,
    error_message       text            null,
    priority            int             not null,
    sequence            int             not null,
    extracted           boolean         not null default 'f'
);


alter table downloads add constraint downloads_parent_fkey
    foreign key (parent) references downloads on delete set null;
alter table downloads add constraint downloads_path
    check ((state = 'success' and path is not null) or
           (state != 'success'));
alter table downloads add constraint downloads_feed_id_valid
      check (feeds_id is not null);
alter table downloads add constraint downloads_story
    check (((type = 'feed') and stories_id is null) or (stories_id is not null));

-- make the query optimizer get enough stats to use the feeds_id index
alter table downloads alter feeds_id set statistics 1000;

-- Temporary hack so that we don't have to rewrite the entire download to alter the type column

ALTER TABLE downloads
    ADD CONSTRAINT valid_download_type
    CHECK( type NOT IN
      (
      'spider_blog_home',
      'spider_posting',
      'spider_rss',
      'spider_blog_friends_list',
      'spider_validation_blog_home',
      'spider_validation_rss',
      'archival_only'
      )
    );

create index downloads_parent on downloads (parent);
-- create unique index downloads_host_fetching
--     on downloads(host, (case when state='fetching' then 1 else null end));
create index downloads_time on downloads (download_time);

create index downloads_feed_download_time on downloads ( feeds_id, download_time );

-- create index downloads_sequence on downloads (sequence);
create index downloads_story on downloads(stories_id);
CREATE INDEX downloads_state_downloads_id_pending on downloads(state,downloads_id) where state='pending';
create index downloads_extracted on downloads(extracted, state, type)
    where extracted = 'f' and state = 'success' and type = 'content';

CREATE INDEX downloads_stories_to_be_extracted
    ON downloads (stories_id)
    WHERE extracted = false AND state = 'success' AND type = 'content';

CREATE INDEX downloads_extracted_stories on downloads (stories_id) where type='content' and state='success';
CREATE INDEX downloads_state_queued_or_fetching on downloads(state) where state='queued' or state='fetching';
CREATE INDEX downloads_state_fetching ON downloads(state, downloads_id) where state = 'fetching';

CREATE INDEX downloads_in_old_format
    ON downloads USING btree (downloads_id)
    WHERE state = 'success'::download_state
      AND path ~~ 'content/%'::text;

create view downloads_media as select d.*, f.media_id as _media_id from downloads d, feeds f where d.feeds_id = f.feeds_id;

create view downloads_non_media as select d.* from downloads d where d.feeds_id is null;

CREATE OR REPLACE FUNCTION site_from_host(host varchar)
    RETURNS varchar AS
$$
BEGIN
    RETURN regexp_replace(host, E'^(.)*?([^.]+)\\.([^.]+)$' ,E'\\2.\\3');
END;
$$
LANGUAGE 'plpgsql' IMMUTABLE;

CREATE INDEX downloads_sites_pending on downloads ( site_from_host( host ) ) where state='pending';

CREATE UNIQUE INDEX downloads_sites_downloads_id_pending ON downloads ( site_from_host(host), downloads_id ) WHERE (state = 'pending');

-- CREATE INDEX downloads_sites_index_downloads_id on downloads (site_from_host( host ), downloads_id);

CREATE VIEW downloads_sites as select site_from_host( host ) as site, * from downloads_media;


--
-- Raw downloads stored in the database (if the "postgresql" download storage
-- method is enabled)
--
CREATE TABLE raw_downloads (
    raw_downloads_id    SERIAL      PRIMARY KEY,
    object_id           INTEGER     NOT NULL REFERENCES downloads (downloads_id) ON DELETE CASCADE,
    raw_data            BYTEA       NOT NULL
);
CREATE UNIQUE INDEX raw_downloads_object_id ON raw_downloads (object_id);

-- Don't (attempt to) compress BLOBs in "raw_data" because they're going to be
-- compressed already
ALTER TABLE raw_downloads
    ALTER COLUMN raw_data SET STORAGE EXTERNAL;


create table feeds_stories_map
 (
    feeds_stories_map_id    serial  primary key,
    feeds_id                int        not null references feeds on delete cascade,
    stories_id                int        not null references stories on delete cascade
);

create unique index feeds_stories_map_feed on feeds_stories_map (feeds_id, stories_id);
create index feeds_stories_map_story on feeds_stories_map (stories_id);

create table stories_tags_map
(
    stories_tags_map_id     serial  primary key,
    stories_id              int     not null references stories on delete cascade,
    tags_id                 int     not null references tags on delete cascade,
    db_row_last_updated                timestamp with time zone not null default now()
);

DROP TRIGGER IF EXISTS stories_tags_map_last_updated_trigger on stories_tags_map CASCADE;

CREATE TRIGGER stories_tags_map_last_updated_trigger
    BEFORE INSERT OR UPDATE ON stories_tags_map
    FOR EACH ROW EXECUTE PROCEDURE last_updated_trigger() ;

DROP TRIGGER IF EXISTS stories_tags_map_update_stories_last_updated_trigger on stories_tags_map;

CREATE TRIGGER stories_tags_map_update_stories_last_updated_trigger
    AFTER INSERT OR UPDATE OR DELETE ON stories_tags_map
    FOR EACH ROW EXECUTE PROCEDURE update_stories_updated_time_by_stories_id_trigger();

CREATE index stories_tags_map_db_row_last_updated on stories_tags_map ( db_row_last_updated );
create unique index stories_tags_map_story on stories_tags_map (stories_id, tags_id);
create index stories_tags_map_tag on stories_tags_map (tags_id);
CREATE INDEX stories_tags_map_story_id ON stories_tags_map USING btree (stories_id);

CREATE TABLE download_texts (
    download_texts_id integer NOT NULL,
    downloads_id integer NOT NULL,
    download_text text NOT NULL,
    download_text_length int NOT NULL
);

CREATE SEQUENCE download_texts_download_texts_id_seq
    INCREMENT BY 1
    NO MAXVALUE
    NO MINVALUE
    CACHE 1 OWNED BY download_texts.download_texts_id;

CREATE UNIQUE INDEX download_texts_downloads_id_index ON download_texts USING btree (downloads_id);

ALTER TABLE download_texts ALTER COLUMN download_texts_id SET DEFAULT nextval('download_texts_download_texts_id_seq'::regclass);

ALTER TABLE ONLY download_texts
    ADD CONSTRAINT download_texts_pkey PRIMARY KEY (download_texts_id);

ALTER TABLE ONLY download_texts
    ADD CONSTRAINT download_texts_downloads_id_fkey FOREIGN KEY (downloads_id) REFERENCES downloads(downloads_id) ON DELETE CASCADE;

ALTER TABLE download_texts add CONSTRAINT download_text_length_is_correct CHECK (length(download_text)=download_text_length);


create table story_sentences (
       story_sentences_id           bigserial       primary key,
       stories_id                   int             not null, -- references stories on delete cascade,
       sentence_number              int             not null,
       sentence                     text            not null,
       media_id                     int             not null, -- references media on delete cascade,
       publish_date                 timestamp       not null,
       db_row_last_updated          timestamp with time zone, -- time this row was last updated
       language                     varchar(3)      null,      -- 2- or 3-character ISO 690 language code; empty if unknown, NULL if unset
       disable_triggers             boolean         null,
       is_dup                       boolean         null
);

create index story_sentences_story on story_sentences (stories_id, sentence_number);
create index story_sentences_publish_day on story_sentences( date_trunc( 'day', publish_date ), media_id );
create index story_sentences_language on story_sentences(language);
create index story_sentences_media_id    on story_sentences( media_id );
create index story_sentences_db_row_last_updated    on story_sentences( db_row_last_updated );

CREATE INDEX story_sentences_sentence_half_md5
    ON story_sentences (half_md5(sentence));

ALTER TABLE story_sentences
    ADD CONSTRAINT story_sentences_media_id_fkey
        FOREIGN KEY (media_id) REFERENCES media(media_id) ON DELETE CASCADE;

ALTER TABLE story_sentences
    ADD CONSTRAINT story_sentences_stories_id_fkey
        FOREIGN KEY (stories_id) REFERENCES stories(stories_id) ON DELETE CASCADE;

DROP TRIGGER IF EXISTS story_sentences_last_updated_trigger on story_sentences CASCADE;

CREATE TRIGGER story_sentences_last_updated_trigger
    BEFORE INSERT OR UPDATE ON story_sentences
    FOR EACH ROW EXECUTE PROCEDURE last_updated_trigger() ;


-- update media stats table for new story sentence.
create function insert_ss_media_stats() returns trigger as $$
begin


    IF NOT story_triggers_enabled() THEN
      RETURN NULL;
    END IF;

    update media_stats set num_sentences = num_sentences + 1
        where media_id = NEW.media_id and stat_date = date_trunc( 'day', NEW.publish_date );

    return NEW;
END;
$$ LANGUAGE plpgsql;
create trigger ss_insert_story_media_stats after insert
    on story_sentences for each row execute procedure insert_ss_media_stats();

-- update media stats table for updated story_sentence date
create function update_ss_media_stats() returns trigger as $$
declare
    new_date date;
    old_date date;
begin

    IF NOT story_triggers_enabled() THEN
       RETURN NULL;
    END IF;

    select date_trunc( 'day', NEW.publish_date ) into new_date;
    select date_trunc( 'day', OLD.publish_date ) into old_date;

    IF ( new_date <> old_date ) THEN
        update media_stats set num_sentences = num_sentences - 1
            where media_id = NEW.media_id and stat_date = old_date;
        update media_stats set num_sentences = num_sentences + 1
            where media_id = NEW.media_id and stat_date = new_date;
    END IF;

    return NEW;
END;
$$ LANGUAGE plpgsql;
create trigger ss_update_story_media_stats after update
    on story_sentences for each row execute procedure update_ss_media_stats();

-- update media stats table for deleted story sentence
create function delete_ss_media_stats() returns trigger as $$
begin

    IF NOT story_triggers_enabled() THEN
       RETURN NULL;
    END IF;

    update media_stats set num_sentences = num_sentences - 1
    where media_id = OLD.media_id and stat_date = date_trunc( 'day', OLD.publish_date );

    return NEW;
END;
$$ LANGUAGE plpgsql;
create trigger story_delete_ss_media_stats after delete
    on story_sentences for each row execute procedure delete_ss_media_stats();

-- update media stats table for new story. create the media / day row if needed.
create or replace function insert_story_media_stats() returns trigger as $insert_story_media_stats$
begin

    IF NOT story_triggers_enabled() THEN
       RETURN NULL;
    END IF;

    insert into media_stats ( media_id, num_stories, num_sentences, stat_date )
        select NEW.media_id, 0, 0, date_trunc( 'day', NEW.publish_date )
            where not exists (
                select 1 from media_stats where media_id = NEW.media_id and stat_date = date_trunc( 'day', NEW.publish_date ) );

    update media_stats set num_stories = num_stories + 1
        where media_id = NEW.media_id and stat_date = date_trunc( 'day', NEW.publish_date );

    return NEW;
END;
$insert_story_media_stats$ LANGUAGE plpgsql;
create trigger stories_insert_story_media_stats after insert
    on stories for each row execute procedure insert_story_media_stats();


-- update media stats and story_sentences tables for updated story date
create function update_story_media_stats() returns trigger as $update_story_media_stats$
declare
    new_date date;
    old_date date;
begin

    IF NOT story_triggers_enabled() THEN
       RETURN NULL;
    END IF;

    select date_trunc( 'day', NEW.publish_date ) into new_date;
    select date_trunc( 'day', OLD.publish_date ) into old_date;

    IF ( new_date <> old_date ) THEN
        update media_stats set num_stories = num_stories - 1
            where media_id = NEW.media_id and stat_date = old_date;

        insert into media_stats ( media_id, num_stories, num_sentences, stat_date )
            select NEW.media_id, 0, 0, date_trunc( 'day', NEW.publish_date )
                where not exists (
                    select 1 from media_stats where media_id = NEW.media_id and stat_date = date_trunc( 'day', NEW.publish_date ) );

        update media_stats set num_stories = num_stories + 1
            where media_id = NEW.media_id and stat_date = new_date;

        update story_sentences set publish_date = new_date where stories_id = OLD.stories_id;
    END IF;

    return NEW;
END;
$update_story_media_stats$ LANGUAGE plpgsql;
create trigger stories_update_story_media_stats after update
    on stories for each row execute procedure update_story_media_stats();


-- update media stats table for deleted story
create function delete_story_media_stats() returns trigger as $delete_story_media_stats$
begin

    IF NOT story_triggers_enabled() THEN
       RETURN NULL;
    END IF;

    update media_stats set num_stories = num_stories - 1
    where media_id = OLD.media_id and stat_date = date_trunc( 'day', OLD.publish_date );

    return NEW;
END;
$delete_story_media_stats$ LANGUAGE plpgsql;
create trigger story_delete_story_media_stats after delete
    on stories for each row execute procedure delete_story_media_stats();

create table story_sentences_tags_map
(
    story_sentences_tags_map_id     bigserial  primary key,
    story_sentences_id              bigint     not null references story_sentences on delete cascade,
    tags_id                 int     not null references tags on delete cascade,
    db_row_last_updated                timestamp with time zone not null default now()
);

DROP TRIGGER IF EXISTS story_sentences_tags_map_last_updated_trigger on story_sentences_tags_map CASCADE;

CREATE TRIGGER story_sentences_tags_map_last_updated_trigger
    BEFORE INSERT OR UPDATE ON story_sentences_tags_map
    FOR EACH ROW EXECUTE PROCEDURE last_updated_trigger() ;

DROP TRIGGER IF EXISTS story_sentences_tags_map_update_story_sentences_last_updated_trigger on story_sentences_tags_map;

CREATE TRIGGER story_sentences_tags_map_update_story_sentences_last_updated_trigger
    AFTER INSERT OR UPDATE OR DELETE ON story_sentences_tags_map FOR EACH ROW
    EXECUTE PROCEDURE update_story_sentences_updated_time_by_story_sentences_id_trigger();

CREATE index story_sentences_tags_map_db_row_last_updated on story_sentences_tags_map ( db_row_last_updated );
create unique index story_sentences_tags_map_story on story_sentences_tags_map (story_sentences_id, tags_id);
create index story_sentences_tags_map_tag on story_sentences_tags_map (tags_id);
CREATE INDEX story_sentences_tags_map_story_id ON story_sentences_tags_map USING btree (story_sentences_id);

create table solr_imports (
    solr_imports_id     serial primary key,
    import_date         timestamp not null,
    full_import         boolean not null default false,
    num_stories         bigint
);


-- Extra stories to import into Solr, e.g.: for media with updated media.m.db_row_last_updated
create table solr_import_extra_stories (
    stories_id          int not null references stories on delete cascade
);
create index solr_import_extra_stories_story on solr_import_extra_stories ( stories_id );


create index solr_imports_date on solr_imports ( import_date );


create table topics (
    topics_id        serial primary key,
    name                    varchar(1024) not null,
    pattern                 text not null,
    solr_seed_query         text not null,
    solr_seed_query_run     boolean not null default false,
    description             text not null,
    topic_tag_sets_id int not null references tag_sets,
    media_type_tag_sets_id  int references tag_sets,
    max_iterations          int not null default 15,
    state                   text not null default 'created but not queued',
    has_been_spidered       boolean not null default false,
    has_been_dumped         boolean not null default false,
    error_message           text null
);

create unique index topics_name on topics( name );
create unique index topics_tag_set on topics( topic_tag_sets_id );
create unique index topics_media_type_tag_set on topics( media_type_tag_sets_id );

create function insert_topic_tag_set() returns trigger as $insert_topic_tag_set$
    begin
        insert into tag_sets ( name, label, description )
            select 'topic_'||NEW.name, NEW.name||' topic', 'Tag set for stories within the '||NEW.name||' topic.';

        select tag_sets_id into NEW.topic_tag_sets_id from tag_sets where name = 'topic_'||NEW.name;

        return NEW;
    END;
$insert_topic_tag_set$ LANGUAGE plpgsql;

create trigger topic_tag_set before insert on topics
    for each row execute procedure insert_topic_tag_set();

create table topic_dates (
    topic_dates_id    serial primary key,
    topics_id        int not null references topics on delete cascade,
    start_date              date not null,
    end_date                date not null,
    boundary                boolean not null default 'false'
);

create view topics_with_dates as
    select c.*,
            to_char( td.start_date, 'YYYY-MM-DD' ) start_date,
            to_char( td.end_date, 'YYYY-MM-DD' ) end_date
        from
            topics c
            join topic_dates td on ( c.topics_id = td.topics_id )
        where
            td.boundary;

create table snapshot_tags (
    snapshot_tags_id    serial primary key,
    topics_id            int not null references topics on delete cascade,
    tags_id                     int not null references tags
);

create table topic_media_codes (
    topics_id        int not null references topics on delete cascade,
    media_id                int not null references media on delete cascade,
    code_type               text,
    code                    text
);

create table topic_merged_stories_map (
    source_stories_id       int not null references stories on delete cascade,
    target_stories_id       int not null references stories on delete cascade
);

create index topic_merged_stories_map_source on topic_merged_stories_map ( source_stories_id );
create index topic_merged_stories_map_story on topic_merged_stories_map ( target_stories_id );

create table topic_stories (
    topic_stories_id          serial primary key,
    topics_id                int not null references topics on delete cascade,
    stories_id                      int not null references stories on delete cascade,
    link_mined                      boolean default 'f',
    iteration                       int default 0,
    link_weight                     real,
    redirect_url                    text,
    valid_foreign_rss_story         boolean default false
);

create unique index topic_stories_sc on topic_stories ( stories_id, topics_id );
create index topic_stories_topic on topic_stories( topics_id );

-- topic links for which the http request failed
create table topic_dead_links (
    topic_dead_links_id   serial primary key,
    topics_id            int not null,
    stories_id                  int not null,
    url                         text not null
);

-- no foreign key constraints on topics_id and stories_id because
--   we have the combined foreign key constraint pointing to topic_stories
--   below
create table topic_links (
    topic_links_id        serial primary key,
    topics_id            int not null,
    stories_id                  int not null,
    url                         text not null,
    redirect_url                text,
    ref_stories_id              int references stories on delete cascade,
    link_spidered               boolean default 'f'
);

alter table topic_links add constraint topic_links_topic_story_stories_id
    foreign key ( stories_id, topics_id ) references topic_stories ( stories_id, topics_id )
    on delete cascade;

create unique index topic_links_scr on topic_links ( stories_id, topics_id, ref_stories_id );
create index topic_links_topic on topic_links ( topics_id );
create index topic_links_ref_story on topic_links ( ref_stories_id );

CREATE VIEW topic_links_cross_media AS
    SELECT s.stories_id,
           sm.name AS media_name,
           r.stories_id AS ref_stories_id,
           rm.name AS ref_media_name,
           cl.url AS url,
           cs.topics_id,
           cl.topic_links_id
    FROM media sm,
         media rm,
         topic_links cl,
         stories s,
         stories r,
         topic_stories cs
    WHERE cl.ref_stories_id != cl.stories_id
      AND s.stories_id = cl.stories_id
      AND cl.ref_stories_id = r.stories_id
      AND s.media_id != r.media_id
      AND sm.media_id = s.media_id
      AND rm.media_id = r.media_id
      AND cs.stories_id = cl.ref_stories_id
      AND cs.topics_id = cl.topics_id;

create table topic_seed_urls (
    topic_seed_urls_id        serial primary key,
    topics_id                int not null references topics on delete cascade,
    url                             text,
    source                          text,
    stories_id                      int references stories on delete cascade,
    processed                       boolean not null default false,
    assume_match                    boolean not null default false,
    content                         text,
    guid                            text,
    title                           text,
    publish_date                    text
);

create index topic_seed_urls_topic on topic_seed_urls( topics_id );
create index topic_seed_urls_url on topic_seed_urls( url );
create index topic_seed_urls_story on topic_seed_urls ( stories_id );

create table topic_ignore_redirects (
    topic_ignore_redirects_id     serial primary key,
    url                                 varchar( 1024 )
);

create index topic_ignore_redirects_url on topic_ignore_redirects ( url );

create table snapshots (
    snapshots_id            serial primary key,
    topics_id                int not null references topics on delete cascade,
    snapshot_date                       timestamp not null,
    start_date                      timestamp not null,
    end_date                        timestamp not null,
    note                            text,
    state                           text not null default 'queued',
    error_message                   text null
);

create index snapshots_topic on snapshots ( topics_id );

create type snap_period_type AS ENUM ( 'overall', 'weekly', 'monthly', 'custom' );

create type focal_technique_type as enum ( 'Boolean Query' );

create table focal_set_definitions (
    focal_set_definitions_id    serial primary key,
    topics_id                   int not null references topics on delete cascade,
    name                        text not null,
    description                 text null,
    focal_technique             focal_technique_type not null
);

create unique index focal_set_definitions_topic_name on focal_set_definitions ( topics_id, name );

create table focus_definitions (
    focus_definitions_id        serial primary key,
    focal_set_definitions_id    int not null references focal_set_definitions on delete cascade,
    name                        text not null,
    description                 text null,
    arguments                   json not null
);

create unique index focus_definition_set_name on focus_definitions ( focal_set_definitions_id, name );

create table focal_sets (
    focal_sets_id               serial primary key,
    snapshots_id                int not null references snapshots,
    name                        text not null,
    description                 text null,
    focal_technique             focal_technique_type not null
);

create unique index focal_set_snapshot on focal_sets ( snapshots_id, name );

create table foci (
    foci_id                     serial primary key,
    focal_sets_id               int not null references focal_sets on delete cascade,
    name                        text not null,
    description                 text null,
    arguments                   json not null
);

create unique index foci_set_name on foci ( focal_sets_id, name );


-- individual timespans within a snapshot
create table timespans (
    timespans_id serial primary key,
    snapshots_id            int not null references snapshots on delete cascade,
    foci_id     int null references foci,
    start_date                      timestamp not null,
    end_date                        timestamp not null,
    period                          snap_period_type not null,
    model_r2_mean                   float,
    model_r2_stddev                 float,
    model_num_media                 int,
    story_count                     int not null,
    story_link_count                int not null,
    medium_count                    int not null,
    medium_link_count               int not null,

    tags_id                         int references tags -- keep on cascade to avoid accidental deletion
);

create index timespans_snapshot on timespans ( snapshots_id );

create table timespan_files (
    timespan_files_id                   serial primary key,
    timespans_id int not null references timespans on delete cascade,
    file_name                       text,
    file_content                    text
);

create index timespan_files_timespan on timespan_files ( timespans_id );

create table snap_files (
    snap_files_id                     serial primary key,
    snapshots_id            int not null references snapshots on delete cascade,
    file_name                       text,
    file_content                    text
);

create index snap_files_cd on snap_files ( snapshots_id );


-- schema to hold the various snapshot snapshot tables
CREATE SCHEMA snap;


CREATE OR REPLACE LANGUAGE plpgsql;

CREATE EXTENSION IF NOT EXISTS pg_trgm;
CREATE EXTENSION IF NOT EXISTS pgcrypto;


-- create a table for each of these tables to hold a snapshot of stories relevant
-- to a topic for each snapshot for that topic
create table snap.stories (
    snapshots_id        int             not null references snapshots on delete cascade,
    stories_id                  int,
    media_id                    int             not null,
    url                         varchar(1024)   not null,
    guid                        varchar(1024)   not null,
    title                       text            not null,
    publish_date                timestamp       not null,
    collect_date                timestamp       not null,
    full_text_rss               boolean         not null default 'f',
    language                    varchar(3)      null   -- 2- or 3-character ISO 690 language code; empty if unknown, NULL if unset
);
create index stories_id on snap.stories ( snapshots_id, stories_id );

-- stats for various externally dervied statistics about a story.  keeping this separate for now
-- from the bitly stats for simplicity sake during implementatino and testing
create table story_statistics (
    story_statistics_id         serial      primary key,
    stories_id                  int         not null references stories on delete cascade,

    facebook_share_count        int         null,
    facebook_comment_count      int         null,
    facebook_api_collect_date   timestamp   null,
    facebook_api_error          text        null
);

create unique index story_statistics_story on story_statistics ( stories_id );


-- stats for deprecated Twitter share counts
create table story_statistics_twitter (
    story_statistics_id         serial      primary key,
    stories_id                  int         not null references stories on delete cascade,

    twitter_url_tweet_count     int         null,
    twitter_api_collect_date    timestamp   null,
    twitter_api_error           text        null
);

create unique index story_statistics_twitter_story on story_statistics_twitter ( stories_id );


-- stats for deprecated Bit.ly referrer counts
create table story_statistics_bitly_referrers (
    story_statistics_id         serial      primary key,
    stories_id                  int         not null references stories on delete cascade,

    bitly_referrer_count        int         null
);

create unique index story_statistics_bitly_referrers_story on story_statistics_bitly_referrers ( stories_id );


--
-- Bit.ly total story click counts
--

-- "Master" table (no indexes, no foreign keys as they'll be ineffective)
CREATE TABLE bitly_clicks_total (
    bitly_clicks_id   BIGSERIAL NOT NULL,
    stories_id        INT       NOT NULL,

    click_count       INT       NOT NULL
);


CREATE OR REPLACE FUNCTION bitly_partition_chunk_size()
RETURNS integer AS $$
BEGIN
    RETURN 100 * 1000 * 1000;   -- 100m rows in each partition
END; $$
LANGUAGE plpgsql IMMUTABLE;

CREATE OR REPLACE FUNCTION bitly_get_partition_name(stories_id INT, table_name TEXT)
RETURNS TEXT AS $$
DECLARE
    to_char_format CONSTANT TEXT := '00';     -- Up to 100 partitions, suffixed as "_00", "_01" ..., "_99"
                                              -- (having more of them is not feasible)
    stories_id_chunk_number INT;

    target_table_name TEXT;       -- partition table name (e.g. "bitly_clicks_total_000001")
BEGIN
    SELECT stories_id / bitly_partition_chunk_size() INTO stories_id_chunk_number;

    SELECT table_name || '_' || trim(leading ' ' FROM to_char(stories_id_chunk_number, to_char_format))
        INTO target_table_name;

    RETURN target_table_name;
END;
$$
LANGUAGE plpgsql;

-- Insert row into correct partition
CREATE OR REPLACE FUNCTION bitly_clicks_total_partition_by_stories_id_insert_trigger()
RETURNS TRIGGER AS $$
DECLARE
    target_table_name TEXT;       -- partition table name (e.g. "bitly_clicks_total_000001")
BEGIN
    SELECT bitly_get_partition_name( NEW.stories_id, 'bitly_clicks_total' ) INTO target_table_name;
    EXECUTE 'INSERT INTO ' || target_table_name || ' SELECT $1.*;' USING NEW;
    RETURN NULL;
END;
$$
LANGUAGE plpgsql;

CREATE TRIGGER bitly_clicks_total_partition_by_stories_id_insert_trigger
    BEFORE INSERT ON bitly_clicks_total
    FOR EACH ROW EXECUTE PROCEDURE bitly_clicks_total_partition_by_stories_id_insert_trigger();


-- Create missing Bit.ly partitions
CREATE OR REPLACE FUNCTION bitly_clicks_total_create_partitions()
RETURNS VOID AS
$$
DECLARE
    chunk_size INT;
    max_stories_id BIGINT;
    partition_stories_id BIGINT;

    target_table_name TEXT;       -- partition table name (e.g. "bitly_clicks_total_000001")
    target_table_owner TEXT;      -- partition table owner (e.g. "mediaclouduser")

    stories_id_start INT;         -- stories_id chunk lower limit, inclusive (e.g. 30,000,000)
    stories_id_end INT;           -- stories_id chunk upper limit, exclusive (e.g. 31,000,000)
BEGIN

    SELECT bitly_partition_chunk_size() INTO chunk_size;

    -- Create +1 partition for future insertions
    SELECT COALESCE(MAX(stories_id), 0) + chunk_size FROM stories INTO max_stories_id;

    FOR partition_stories_id IN 1..max_stories_id BY chunk_size LOOP
        SELECT bitly_get_partition_name( partition_stories_id, 'bitly_clicks_total' ) INTO target_table_name;
        IF table_exists(target_table_name) THEN
            RAISE NOTICE 'Partition "%" for story ID % already exists.', target_table_name, partition_stories_id;
        ELSE
            RAISE NOTICE 'Creating partition "%" for story ID %', target_table_name, partition_stories_id;

            SELECT (partition_stories_id / chunk_size) * chunk_size INTO stories_id_start;
            SELECT ((partition_stories_id / chunk_size) + 1) * chunk_size INTO stories_id_end;

            EXECUTE '
                CREATE TABLE ' || target_table_name || ' (

                    -- Primary key
                    CONSTRAINT ' || target_table_name || '_pkey
                        PRIMARY KEY (bitly_clicks_id),

                    -- Partition by stories_id
                    CONSTRAINT ' || target_table_name || '_stories_id CHECK (
                        stories_id >= ''' || stories_id_start || '''
                    AND stories_id <  ''' || stories_id_end   || '''),

                    -- Foreign key to stories.stories_id
                    CONSTRAINT ' || target_table_name || '_stories_id_fkey
                        FOREIGN KEY (stories_id) REFERENCES stories (stories_id) MATCH FULL,

                    -- Unique duplets
                    CONSTRAINT ' || target_table_name || '_stories_id_unique
                        UNIQUE (stories_id)

                ) INHERITS (bitly_clicks_total);
            ';

            -- Update owner
            SELECT u.usename AS owner
            FROM information_schema.tables AS t
                JOIN pg_catalog.pg_class AS c ON t.table_name = c.relname
                JOIN pg_catalog.pg_user AS u ON c.relowner = u.usesysid
            WHERE t.table_name = 'bitly_clicks_total'
              AND t.table_schema = CURRENT_SCHEMA()
            INTO target_table_owner;

            EXECUTE 'ALTER TABLE ' || target_table_name || ' OWNER TO ' || target_table_owner || ';';

        END IF;
    END LOOP;

END;
$$
LANGUAGE plpgsql;

-- Create initial partitions for empty database
SELECT bitly_clicks_total_create_partitions();


-- Helper to INSERT / UPDATE story's Bit.ly statistics
CREATE OR REPLACE FUNCTION upsert_bitly_clicks_total (
    param_stories_id INT,
    param_click_count INT
) RETURNS VOID AS
$$
BEGIN
    LOOP
        -- Try UPDATing
        UPDATE bitly_clicks_total
            SET click_count = param_click_count
            WHERE stories_id = param_stories_id;
        IF FOUND THEN RETURN; END IF;

        -- Nothing to UPDATE, try to INSERT a new record
        BEGIN
            INSERT INTO bitly_clicks_total (stories_id, click_count)
            VALUES (param_stories_id, param_click_count);
            RETURN;
        EXCEPTION WHEN UNIQUE_VIOLATION THEN
            -- If someone else INSERTs the same key concurrently,
            -- we will get a unique-key failure. In that case, do
            -- nothing and loop to try the UPDATE again.
        END;
    END LOOP;
END;
$$
LANGUAGE plpgsql;


--
-- Bit.ly processing schedule
--
CREATE TABLE bitly_processing_schedule (
    bitly_processing_schedule_id    BIGSERIAL NOT NULL,
    stories_id                      INT       NOT NULL REFERENCES stories (stories_id) ON DELETE CASCADE,
    fetch_at                        TIMESTAMP NOT NULL
);

CREATE INDEX bitly_processing_schedule_stories_id
    ON bitly_processing_schedule (stories_id);
CREATE INDEX bitly_processing_schedule_fetch_at
    ON bitly_processing_schedule (fetch_at);


-- Helper to return a number of stories for which we don't have Bit.ly statistics yet
CREATE FUNCTION num_topic_stories_without_bitly_statistics (param_topics_id INT) RETURNS INT AS
$$
DECLARE
    topic_exists BOOL;
    num_stories_without_bitly_statistics INT;
BEGIN

    SELECT 1 INTO topic_exists
    FROM topics
    WHERE topics_id = param_topics_id;
    IF NOT FOUND THEN
        RAISE EXCEPTION 'topic % does not exist or is not set up for Bit.ly processing.', param_topics_id;
        RETURN FALSE;
    END IF;

    SELECT COUNT(stories_id) INTO num_stories_without_bitly_statistics
    FROM topic_stories
    WHERE topics_id = param_topics_id
      AND stories_id NOT IN (
        SELECT stories_id
        FROM bitly_clicks_total
    )
    GROUP BY topics_id;
    IF NOT FOUND THEN
        num_stories_without_bitly_statistics := 0;
    END IF;

    RETURN num_stories_without_bitly_statistics;
END;
$$
LANGUAGE plpgsql;


create table snap.topic_stories (
    snapshots_id            int not null references snapshots on delete cascade,
    topic_stories_id          int,
    topics_id                int not null,
    stories_id                      int not null,
    link_mined                      boolean,
    iteration                       int,
    link_weight                     real,
    redirect_url                    text,
    valid_foreign_rss_story         boolean
);
create index topic_stories_id on snap.topic_stories ( snapshots_id, stories_id );

create table snap.topic_links_cross_media (
    snapshots_id        int not null references snapshots on delete cascade,
    topic_links_id        int,
    topics_id            int not null,
    stories_id                  int not null,
    url                         text not null,
    ref_stories_id              int
);
create index topic_links_story on snap.topic_links_cross_media ( snapshots_id, stories_id );
create index topic_links_ref on snap.topic_links_cross_media ( snapshots_id, ref_stories_id );

create table snap.topic_media_codes (
    snapshots_id    int not null references snapshots on delete cascade,
    topics_id        int not null,
    media_id                int not null,
    code_type               text,
    code                    text
);
create index topic_media_codes_medium on snap.topic_media_codes ( snapshots_id, media_id );

create table snap.media (
    snapshots_id    int not null references snapshots on delete cascade,
    media_id                int,
    url                     varchar(1024)   not null,
    name                    varchar(128)    not null,
    moderated               boolean         not null,
    moderation_notes        text            null,
    full_text_rss           boolean,
    extract_author          boolean         default(false),
    foreign_rss_links       boolean         not null default( false ),
    dup_media_id            int             null,
    is_not_dup              boolean         null,
    use_pager               boolean         null,
    unpaged_stories         int             not null default 0
);
create index media_id on snap.media ( snapshots_id, media_id );

create table snap.media_tags_map (
    snapshots_id    int not null    references snapshots on delete cascade,
    media_tags_map_id       int,
    media_id                int             not null,
    tags_id                 int             not null
);
create index media_tags_map_medium on snap.media_tags_map ( snapshots_id, media_id );
create index media_tags_map_tag on snap.media_tags_map ( snapshots_id, tags_id );

create table snap.stories_tags_map
(
    snapshots_id    int not null    references snapshots on delete cascade,
    stories_tags_map_id     int,
    stories_id              int,
    tags_id                 int
);
create index stories_tags_map_story on snap.stories_tags_map ( snapshots_id, stories_id );
create index stories_tags_map_tag on snap.stories_tags_map ( snapshots_id, tags_id );

create table snap.tags (
    snapshots_id    int not null    references snapshots on delete cascade,
    tags_id                 int,
    tag_sets_id             int,
    tag                     varchar(512),
    label                   text,
    description             text
);
create index tags_id on snap.tags ( snapshots_id, tags_id );

create table snap.tag_sets (
    snapshots_id    int not null    references snapshots on delete cascade,
    tag_sets_id             int,
    name                    varchar(512),
    label                   text,
    description             text
);
create index tag_sets_id on snap.tag_sets ( snapshots_id, tag_sets_id );

-- story -> story links within a timespan
create table snap.story_links (
    timespans_id         int not null
                                            references timespans on delete cascade,
    source_stories_id                       int not null,
    ref_stories_id                          int not null
);

-- TODO: add complex foreign key to check that *_stories_id exist for the snapshot stories snapshot
create index story_links_source on snap.story_links( timespans_id, source_stories_id );
create index story_links_ref on snap.story_links( timespans_id, ref_stories_id );

-- link counts for stories within a timespan
create table snap.story_link_counts (
    timespans_id         int not null
                                            references timespans on delete cascade,
    stories_id                              int not null,
    media_inlink_count                      int not null,
    inlink_count                            int not null,
    outlink_count                           int not null,

    -- Bit.ly stats
    -- (values can be NULL if Bit.ly is not enabled / configured for a topic)
    bitly_click_count                       int null,

    facebook_share_count                    int null
);

-- TODO: add complex foreign key to check that stories_id exists for the snapshot stories snapshot
create index story_link_counts_story on snap.story_link_counts ( timespans_id, stories_id );

-- links counts for media within a timespan
create table snap.medium_link_counts (
    timespans_id int not null
                                    references timespans on delete cascade,
    media_id                        int not null,
    sum_media_inlink_count          int not null,
    media_inlink_count              int not null,
    inlink_count                    int not null,
    outlink_count                   int not null,
    story_count                     int not null,

    -- Bit.ly (aggregated) stats
    -- (values can be NULL if Bit.ly is not enabled / configured for a topic)
    bitly_click_count               int null
);

-- TODO: add complex foreign key to check that media_id exists for the snapshot media snapshot
create index medium_link_counts_medium on snap.medium_link_counts ( timespans_id, media_id );

create table snap.medium_links (
    timespans_id int not null
                                    references timespans on delete cascade,
    source_media_id                 int not null,
    ref_media_id                    int not null,
    link_count                      int not null
);

-- TODO: add complex foreign key to check that *_media_id exist for the snapshot media snapshot
create index medium_links_source on snap.medium_links( timespans_id, source_media_id );
create index medium_links_ref on snap.medium_links( timespans_id, ref_media_id );

create table snap.daily_date_counts (
    snapshots_id            int not null references snapshots on delete cascade,
    publish_date                    date not null,
    story_count                     int not null,
    tags_id                         int
);

create index daily_date_counts_date on snap.daily_date_counts( snapshots_id, publish_date );
create index daily_date_counts_tag on snap.daily_date_counts( snapshots_id, tags_id );

create table snap.weekly_date_counts (
    snapshots_id            int not null references snapshots on delete cascade,
    publish_date                    date not null,
    story_count                     int not null,
    tags_id                         int
);

create index weekly_date_counts_date on snap.weekly_date_counts( snapshots_id, publish_date );
create index weekly_date_counts_tag on snap.weekly_date_counts( snapshots_id, tags_id );

-- create a mirror of the stories table with the stories for each topic.  this is to make
-- it much faster to query the stories associated with a given topic, rather than querying the
-- contested and bloated stories table.  only inserts and updates on stories are triggered, because
-- deleted cascading stories_id and topics_id fields take care of deletes.
create table snap.live_stories (
    topics_id            int             not null references topics on delete cascade,
    topic_stories_id      int             not null references topic_stories on delete cascade,
    stories_id                  int             not null references stories on delete cascade,
    media_id                    int             not null,
    url                         varchar(1024)   not null,
    guid                        varchar(1024)   not null,
    title                       text            not null,
    description                 text            null,
    publish_date                timestamp       not null,
    collect_date                timestamp       not null,
    full_text_rss               boolean         not null default 'f',
    language                    varchar(3)      null,   -- 2- or 3-character ISO 690 language code; empty if unknown, NULL if unset
    db_row_last_updated         timestamp with time zone null
);

create index live_story_topic on snap.live_stories ( topics_id );
create unique index live_stories_story on snap.live_stories ( topics_id, stories_id );
create index live_stories_story_solo on snap.live_stories ( stories_id );

create function insert_live_story() returns trigger as $insert_live_story$
    begin

        insert into snap.live_stories
            ( topics_id, topic_stories_id, stories_id, media_id, url, guid, title, description,
                publish_date, collect_date, full_text_rss, language,
                db_row_last_updated )
            select NEW.topics_id, NEW.topic_stories_id, NEW.stories_id, s.media_id, s.url, s.guid,
                    s.title, s.description, s.publish_date, s.collect_date, s.full_text_rss, s.language,
                    s.db_row_last_updated
                from topic_stories cs
                    join stories s on ( cs.stories_id = s.stories_id )
                where
                    cs.stories_id = NEW.stories_id and
                    cs.topics_id = NEW.topics_id;

        return NEW;
    END;
$insert_live_story$ LANGUAGE plpgsql;

create trigger topic_stories_insert_live_story after insert on topic_stories
    for each row execute procedure insert_live_story();

create or replace function update_live_story() returns trigger as $update_live_story$
    begin

        update snap.live_stories set
                media_id = NEW.media_id,
                url = NEW.url,
                guid = NEW.guid,
                title = NEW.title,
                description = NEW.description,
                publish_date = NEW.publish_date,
                collect_date = NEW.collect_date,
                full_text_rss = NEW.full_text_rss,
                language = NEW.language,
                db_row_last_updated = NEW.db_row_last_updated
            where
                stories_id = NEW.stories_id;

        return NEW;
    END;
$update_live_story$ LANGUAGE plpgsql;

create trigger stories_update_live_story after update on stories
    for each row execute procedure update_live_story();

create table processed_stories (
    processed_stories_id        bigserial          primary key,
    stories_id                  int             not null references stories on delete cascade,
    disable_triggers            boolean  null
);

create index processed_stories_story on processed_stories ( stories_id );

CREATE TRIGGER processed_stories_update_stories_last_updated_trigger
    AFTER INSERT OR UPDATE OR DELETE ON processed_stories
    FOR EACH ROW EXECUTE PROCEDURE update_stories_updated_time_by_stories_id_trigger();

-- list of stories that have been scraped and the source
create table scraped_stories (
    scraped_stories_id      serial primary key,
    stories_id              int not null references stories on delete cascade,
    import_module           text not null
);

create index scraped_stories_story on scraped_stories ( stories_id );

-- dates on which feeds have been scraped with MediaWords::ImportStories and the module used for scraping
create table scraped_feeds (
    feed_scrapes_id         serial primary key,
    feeds_id                int not null references feeds on delete cascade,
    scrape_date             timestamp not null default now(),
    import_module           text not null
);

create index scraped_feeds_feed on scraped_feeds ( feeds_id );

create view feedly_unscraped_feeds as
    select f.*
        from feeds f
            left join scraped_feeds sf on
                ( f.feeds_id = sf.feeds_id and sf.import_module = 'MediaWords::ImportStories::Feedly' )
        where
            f.feed_type = 'syndicated' and
            f.feed_status = 'active' and
            sf.feeds_id is null;


create table topic_query_story_searches_imported_stories_map (
    topics_id            int not null references topics on delete cascade,
    stories_id                  int not null references stories on delete cascade
);

create index cqssism_c on topic_query_story_searches_imported_stories_map ( topics_id );
create index cqssism_s on topic_query_story_searches_imported_stories_map ( stories_id );

CREATE VIEW stories_collected_in_past_day as select * from stories where collect_date > now() - interval '1 day';

CREATE VIEW downloads_to_be_extracted as select * from downloads where extracted = 'f' and state = 'success' and type = 'content';

CREATE VIEW downloads_in_past_day as select * from downloads where download_time > now() - interval '1 day';
CREATE VIEW downloads_with_error_in_past_day as select * from downloads_in_past_day where state = 'error';

CREATE VIEW daily_stats AS
    SELECT *
    FROM (
            SELECT COUNT(*) AS daily_downloads
            FROM downloads_in_past_day
         ) AS dd,
         (
            SELECT COUNT(*) AS daily_stories
            FROM stories_collected_in_past_day
         ) AS ds,
         (
            SELECT COUNT(*) AS downloads_to_be_extracted
            FROM downloads_to_be_extracted
         ) AS dex,
         (
            SELECT COUNT(*) AS download_errors
            FROM downloads_with_error_in_past_day
         ) AS er,
         (
            SELECT COALESCE( SUM( num_stories ), 0  ) AS solr_stories
            FROM solr_imports WHERE import_date > now() - interval '1 day'
         ) AS si;


--
-- Authentication
--

-- Generate random API token
CREATE FUNCTION generate_api_token() RETURNS VARCHAR(64) LANGUAGE plpgsql AS $$
DECLARE
    token VARCHAR(64);
BEGIN
    SELECT encode(digest(gen_random_bytes(256), 'sha256'), 'hex') INTO token;
    RETURN token;
END;
$$;

-- List of users
CREATE TABLE auth_users (
    auth_users_id   SERIAL  PRIMARY KEY,
    email           TEXT    UNIQUE NOT NULL,

    -- Salted hash of a password (with Crypt::SaltedHash, algorithm => 'SHA-256', salt_len=>64)
    password_hash   TEXT    NOT NULL CONSTRAINT password_hash_sha256 CHECK(LENGTH(password_hash) = 137),

    -- API authentication token
    -- (must be 64 bytes in order to prevent someone from resetting it to empty string somehow)
    api_token       VARCHAR(64)     UNIQUE NOT NULL DEFAULT generate_api_token()
        CONSTRAINT api_token_64_characters
            CHECK(LENGTH(api_token) = 64),

    full_name       TEXT    NOT NULL,
    notes           TEXT    NULL,

    non_public_api  BOOLEAN NOT NULL DEFAULT false,
    active          BOOLEAN NOT NULL DEFAULT true,

    -- Salted hash of a password reset token (with Crypt::SaltedHash, algorithm => 'SHA-256',
    -- salt_len=>64) or NULL
    password_reset_token_hash TEXT  UNIQUE NULL
        CONSTRAINT password_reset_token_hash_sha256
            CHECK(LENGTH(password_reset_token_hash) = 137 OR password_reset_token_hash IS NULL),

    -- Timestamp of the last unsuccessful attempt to log in; used for delaying successive
    -- attempts in order to prevent brute-force attacks
    last_unsuccessful_login_attempt     TIMESTAMP NOT NULL DEFAULT TIMESTAMP 'epoch',

    created_date                        timestamp not null default now()

);

create index auth_users_email on auth_users( email );
create index auth_users_token on auth_users( api_token );

create table auth_registration_queue (
    auth_registration_queue_id  serial  primary key,
    name                        text    not null,
    email                       text    not null,
    organization                text    not null,
    motivation                  text    not null,
    approved                    boolean default false
);


create table auth_user_ip_tokens (
    auth_user_ip_tokens_id  serial      primary key,
    auth_users_id           int         not null references auth_users on delete cascade,
    api_token               varchar(64) unique not null default generate_api_token()
        constraint api_token_64_characters
            check( length( api_token ) = 64 ),
    ip_address              inet    not null
);

create index auth_user_ip_tokens_token on auth_user_ip_tokens ( api_token, ip_address );

-- List of roles the users can perform
CREATE TABLE auth_roles (
    auth_roles_id   SERIAL  PRIMARY KEY,
    role            TEXT    UNIQUE NOT NULL CONSTRAINT role_name_can_not_contain_spaces CHECK(role NOT LIKE '% %'),
    description     TEXT    NOT NULL
);

-- Map of user IDs and roles that are allowed to each of the user
CREATE TABLE auth_users_roles_map (
    auth_users_roles_map_id SERIAL      PRIMARY KEY,
    auth_users_id           INTEGER     NOT NULL REFERENCES auth_users(auth_users_id)
                                        ON DELETE CASCADE ON UPDATE CASCADE DEFERRABLE,
    auth_roles_id           INTEGER     NOT NULL REFERENCES auth_roles(auth_roles_id)
                                        ON DELETE CASCADE ON UPDATE CASCADE DEFERRABLE,
    CONSTRAINT no_duplicate_entries UNIQUE (auth_users_id, auth_roles_id)
);
CREATE INDEX auth_users_roles_map_auth_users_id_auth_roles_id
    ON auth_users_roles_map (auth_users_id, auth_roles_id);

-- Authentication roles (keep in sync with MediaWords::DBI::Auth::Roles)
INSERT INTO auth_roles (role, description) VALUES
    ('admin', 'Do everything, including editing users.'),
    ('admin-readonly', 'Read access to admin interface.'),
    ('media-edit', 'Add / edit media; includes feeds.'),
    ('stories-edit', 'Add / edit stories.'),
    ('tm', 'Topic mapper; includes media and story editing'),
    ('tm-readonly', 'Topic mapper; excludes media and story editing'),
    ('stories-api', 'Access to the stories api'),
    ('search', 'Access to the /search pages');


--
-- User request daily counts
--
CREATE TABLE auth_user_request_daily_counts (

    auth_user_request_daily_counts_id  SERIAL  PRIMARY KEY,

    -- User's email (does *not* reference auth_users.email because the user
    -- might be deleted)
    email                   TEXT    NOT NULL,

    -- Day (request timestamp, date_truncated to a day)
    day                     DATE    NOT NULL,

    -- Number of requests
    requests_count          INTEGER NOT NULL,

    -- Number of requested items
    requested_items_count   INTEGER NOT NULL

);

-- Single index to enforce upsert uniqueness
CREATE UNIQUE INDEX auth_user_request_daily_counts_email_day ON auth_user_request_daily_counts (email, day);


-- Helper to INSERT / UPDATE user's request daily counts
CREATE OR REPLACE FUNCTION upsert_auth_user_request_daily_counts (
    param_email TEXT,
    param_requested_items_count INT
) RETURNS VOID AS
$$
DECLARE
    request_date DATE;
BEGIN
    request_date := DATE_TRUNC('day', LOCALTIMESTAMP)::DATE;

    LOOP
        -- Try UPDATing
        UPDATE auth_user_request_daily_counts
           SET requests_count = requests_count + 1,
               requested_items_count = requested_items_count + param_requested_items_count
         WHERE email = param_email
           AND day = request_date;

        IF FOUND THEN RETURN; END IF;

        -- Nothing to UPDATE, try to INSERT a new record
        BEGIN
            INSERT INTO auth_user_request_daily_counts (email, day, requests_count, requested_items_count)
            VALUES (param_email, request_date, 1, param_requested_items_count);
            RETURN;
        EXCEPTION WHEN UNIQUE_VIOLATION THEN
            -- If someone else INSERTs the same key concurrently,
            -- we will get a unique-key failure. In that case, do
            -- nothing and loop to try the UPDATE again.
        END;
    END LOOP;
END;
$$
LANGUAGE plpgsql;



-- User limits for logged + throttled controller actions
CREATE TABLE auth_user_limits (

    auth_user_limits_id             SERIAL      NOT NULL,

    auth_users_id                   INTEGER     NOT NULL UNIQUE REFERENCES auth_users(auth_users_id)
                                                ON DELETE CASCADE ON UPDATE CASCADE DEFERRABLE,

    -- Request limit (0 or belonging to 'admin' / 'admin-readonly' group = no
    -- limit)
    weekly_requests_limit           INTEGER     NOT NULL DEFAULT 1000,

    -- Requested items (stories) limit (0 or belonging to 'admin' /
    -- 'admin-readonly' group = no limit)
    weekly_requested_items_limit    INTEGER     NOT NULL DEFAULT 20000

);

CREATE UNIQUE INDEX auth_user_limits_auth_users_id ON auth_user_limits (auth_users_id);

-- Set the default limits for newly created users
CREATE OR REPLACE FUNCTION auth_users_set_default_limits() RETURNS trigger AS
$$
BEGIN

    INSERT INTO auth_user_limits (auth_users_id) VALUES (NEW.auth_users_id);
    RETURN NULL;

END;
$$
LANGUAGE 'plpgsql';

CREATE TRIGGER auth_users_set_default_limits
    AFTER INSERT ON auth_users
    FOR EACH ROW EXECUTE PROCEDURE auth_users_set_default_limits();


-- Add helper function to find out weekly request / request items usage for a user
CREATE OR REPLACE FUNCTION auth_user_limits_weekly_usage(user_email TEXT)
RETURNS TABLE(email TEXT, weekly_requests_sum BIGINT, weekly_requested_items_sum BIGINT) AS
$$

    SELECT auth_users.email,
           COALESCE(SUM(auth_user_request_daily_counts.requests_count), 0) AS weekly_requests_sum,
           COALESCE(SUM(auth_user_request_daily_counts.requested_items_count), 0) AS weekly_requested_items_sum
    FROM auth_users
        LEFT JOIN auth_user_request_daily_counts
            ON auth_users.email = auth_user_request_daily_counts.email
            AND auth_user_request_daily_counts.day > DATE_TRUNC('day', NOW())::date - INTERVAL '1 week'
    WHERE auth_users.email = $1
    GROUP BY auth_users.email;

$$
LANGUAGE SQL;

CREATE TABLE auth_users_tag_sets_permissions (
    auth_users_tag_sets_permissions_id SERIAL  PRIMARY KEY,
    auth_users_id                      integer references auth_users not null,
    tag_sets_id                        integer references tag_sets not null,
    apply_tags                         boolean NOT NULL,
    create_tags                        boolean NOT NULL,
    edit_tag_set_descriptors           boolean NOT NULL,
    edit_tag_descriptors               boolean NOT NULL
);

CREATE UNIQUE INDEX auth_users_tag_sets_permissions_auth_user_tag_set on  auth_users_tag_sets_permissions( auth_users_id , tag_sets_id );
CREATE INDEX auth_users_tag_sets_permissions_auth_user         on  auth_users_tag_sets_permissions( auth_users_id );
CREATE INDEX auth_users_tag_sets_permissions_tag_sets          on  auth_users_tag_sets_permissions( tag_sets_id );

--
-- Activity log
--

CREATE TABLE activities (
    activities_id       SERIAL          PRIMARY KEY,

    -- Activity's name (e.g. "media_edit", "story_edit", etc.)
    name                VARCHAR(255)    NOT NULL
                                        CONSTRAINT activities_name_can_not_contain_spaces CHECK(name NOT LIKE '% %'),

    -- When did the activity happen
    creation_date       TIMESTAMP       NOT NULL DEFAULT LOCALTIMESTAMP,

    -- User that executed the activity, either:
    --     * user's email from "auth_users.email" (e.g. "lvaliukas@cyber.law.harvard.edu", or
    --     * username that initiated the action (e.g. "system:lvaliukas")
    -- (store user's email instead of ID in case the user gets deleted)
    user_identifier     VARCHAR(255)    NOT NULL,

    -- Indexed ID of the object that was modified in some way by the activity
    -- (e.g. media's ID "media_edit" or story's ID in "story_edit")
    object_id           BIGINT          NULL,

    -- User-provided reason explaining why the activity was made
    reason              TEXT            NULL,

    -- Other free-form data describing the action in the JSON format
    -- (e.g.: '{ "field": "name", "old_value": "Foo.", "new_value": "Bar." }')
    -- FIXME: has potential to use 'JSON' type instead of 'TEXT' in
    -- PostgreSQL 9.2+
    description_json    TEXT            NOT NULL DEFAULT '{ }'

);

CREATE INDEX activities_name ON activities (name);
CREATE INDEX activities_creation_date ON activities (creation_date);
CREATE INDEX activities_user_identifier ON activities (user_identifier);
CREATE INDEX activities_object_id ON activities (object_id);


--
-- Returns true if the story can + should be annotated with CoreNLP
--
CREATE OR REPLACE FUNCTION story_is_annotatable_with_corenlp(corenlp_stories_id INT)
RETURNS boolean AS $$
DECLARE
    story record;
BEGIN

    SELECT stories_id, media_id, language INTO story from stories where stories_id = corenlp_stories_id;

    IF NOT ( story.language = 'en' or story.language is null ) THEN
        RETURN FALSE;

    ELSEIF NOT EXISTS ( SELECT 1 FROM story_sentences WHERE stories_id = corenlp_stories_id ) THEN
        RETURN FALSE;

    END IF;

    RETURN TRUE;

END;
$$
LANGUAGE 'plpgsql';


--
-- CoreNLP annotations
--
CREATE TABLE corenlp_annotations (
    corenlp_annotations_id  SERIAL    PRIMARY KEY,
    object_id               INTEGER   NOT NULL REFERENCES stories (stories_id) ON DELETE CASCADE,
    raw_data                BYTEA     NOT NULL
);
CREATE UNIQUE INDEX corenlp_annotations_object_id ON corenlp_annotations (object_id);

-- Don't (attempt to) compress BLOBs in "raw_data" because they're going to be
-- compressed already
ALTER TABLE corenlp_annotations
    ALTER COLUMN raw_data SET STORAGE EXTERNAL;


--
-- Bit.ly processing results
--
CREATE TABLE bitly_processing_results (
    bitly_processing_results_id   SERIAL    PRIMARY KEY,
    object_id                     INTEGER   NOT NULL REFERENCES stories (stories_id) ON DELETE CASCADE,

    -- (Last) data collection timestamp; NULL for Bit.ly click data that was collected for topics
    collect_date                  TIMESTAMP NULL DEFAULT NOW(),

    raw_data                      BYTEA     NOT NULL
);
CREATE UNIQUE INDEX bitly_processing_results_object_id ON bitly_processing_results (object_id);

-- Don't (attempt to) compress BLOBs in "raw_data" because they're going to be
-- compressed already
ALTER TABLE bitly_processing_results
    ALTER COLUMN raw_data SET STORAGE EXTERNAL;


-- Helper to find corrupted sequences (the ones in which the primary key's sequence value > MAX(primary_key))
CREATE OR REPLACE FUNCTION find_corrupted_sequences()
RETURNS TABLE(tablename VARCHAR, maxid BIGINT, sequenceval BIGINT)
AS $BODY$
DECLARE
    r RECORD;
BEGIN

    SET client_min_messages TO WARNING;
    DROP TABLE IF EXISTS temp_corrupted_sequences;
    CREATE TEMPORARY TABLE temp_corrupted_sequences (
        tablename VARCHAR NOT NULL UNIQUE,
        maxid BIGINT,
        sequenceval BIGINT
    ) ON COMMIT DROP;
    SET client_min_messages TO NOTICE;

    FOR r IN (

        -- Get all tables, their primary keys and serial sequence names
        SELECT t.relname AS tablename,
               primarykey AS idcolumn,
               pg_get_serial_sequence(t.relname, primarykey) AS serialsequence
        FROM pg_constraint AS c
            JOIN pg_class AS t ON c.conrelid = t.oid
            JOIN pg_namespace nsp ON nsp.oid = t.relnamespace
            JOIN (
                SELECT a.attname AS primarykey,
                       i.indrelid
                FROM pg_index AS i
                    JOIN pg_attribute AS a
                        ON a.attrelid = i.indrelid AND a.attnum = ANY(i.indkey)
                WHERE i.indisprimary
            ) AS pkey ON pkey.indrelid = t.relname::regclass
        WHERE conname LIKE '%_pkey'
          AND nsp.nspname = CURRENT_SCHEMA()
          AND t.relname NOT IN (
            'story_similarities_100_short',
            'url_discovery_counts'
          )
        ORDER BY t.relname

    )
    LOOP

        -- Filter out the tables that have their max ID bigger than the last
        -- sequence value
        EXECUTE '
            INSERT INTO temp_corrupted_sequences
                SELECT tablename,
                       maxid,
                       sequenceval
                FROM (
                    SELECT ''' || r.tablename || ''' AS tablename,
                           MAX(' || r.idcolumn || ') AS maxid,
                           ( SELECT last_value FROM ' || r.serialsequence || ') AS sequenceval
                    FROM ' || r.tablename || '
                ) AS id_and_sequence
                WHERE maxid > sequenceval
        ';

    END LOOP;

    RETURN QUERY SELECT * FROM temp_corrupted_sequences ORDER BY tablename;

END
$BODY$
LANGUAGE 'plpgsql';


-- Copy of "feeds" table from yesterday; used for generating reports for rescraping efforts
CREATE TABLE feeds_from_yesterday (
    feeds_id            INT                 NOT NULL,
    media_id            INT                 NOT NULL,
    name                VARCHAR(512)        NOT NULL,
    url                 VARCHAR(1024)       NOT NULL,
    feed_type           feed_feed_type      NOT NULL,
    feed_status         feed_feed_status    NOT NULL
);

CREATE INDEX feeds_from_yesterday_feeds_id ON feeds_from_yesterday(feeds_id);
CREATE INDEX feeds_from_yesterday_media_id ON feeds_from_yesterday(media_id);
CREATE INDEX feeds_from_yesterday_name ON feeds_from_yesterday(name);
CREATE UNIQUE INDEX feeds_from_yesterday_url ON feeds_from_yesterday(url, media_id);

--
-- Update "feeds_from_yesterday" with a new set of feeds
--
CREATE OR REPLACE FUNCTION update_feeds_from_yesterday() RETURNS VOID AS $$
BEGIN

    DELETE FROM feeds_from_yesterday;
    INSERT INTO feeds_from_yesterday (feeds_id, media_id, name, url, feed_type, feed_status)
        SELECT feeds_id, media_id, name, url, feed_type, feed_status
        FROM feeds;

END;
$$
LANGUAGE 'plpgsql';

--
-- Print out a diff between "feeds" and "feeds_from_yesterday"
--
CREATE OR REPLACE FUNCTION rescraping_changes() RETURNS VOID AS
$$
DECLARE
    r_count RECORD;
    r_media RECORD;
    r_feed RECORD;
BEGIN

    -- Check if media exists
    IF NOT EXISTS (
        SELECT 1
        FROM feeds_from_yesterday
    ) THEN
        RAISE EXCEPTION '"feeds_from_yesterday" table is empty.';
    END IF;

    -- Fill temp. tables with changes to print out later
    CREATE TEMPORARY TABLE rescraping_changes_media ON COMMIT DROP AS
        SELECT *
        FROM media
        WHERE media_id IN (
            SELECT DISTINCT media_id
            FROM (
                -- Don't compare "name" because it's insignificant
                (
                    SELECT feeds_id, media_id, feed_type, feed_status, url FROM feeds_from_yesterday
                    EXCEPT
                    SELECT feeds_id, media_id, feed_type, feed_status, url FROM feeds
                ) UNION ALL (
                    SELECT feeds_id, media_id, feed_type, feed_status, url FROM feeds
                    EXCEPT
                    SELECT feeds_id, media_id, feed_type, feed_status, url FROM feeds_from_yesterday
                )
            ) AS modified_feeds
        );

    CREATE TEMPORARY TABLE rescraping_changes_feeds_added ON COMMIT DROP AS
        SELECT *
        FROM feeds
        WHERE media_id IN (
            SELECT media_id
            FROM rescraping_changes_media
          )
          AND feeds_id NOT IN (
            SELECT feeds_id
            FROM feeds_from_yesterday
        );

    CREATE TEMPORARY TABLE rescraping_changes_feeds_deleted ON COMMIT DROP AS
        SELECT *
        FROM feeds_from_yesterday
        WHERE media_id IN (
            SELECT media_id
            FROM rescraping_changes_media
          )
          AND feeds_id NOT IN (
            SELECT feeds_id
            FROM feeds
        );

    CREATE TEMPORARY TABLE rescraping_changes_feeds_modified ON COMMIT DROP AS
        SELECT feeds_before.media_id,
               feeds_before.feeds_id,

               feeds_before.name AS before_name,
               feeds_before.url AS before_url,
               feeds_before.feed_type AS before_feed_type,
               feeds_before.feed_status AS before_feed_status,

               feeds_after.name AS after_name,
               feeds_after.url AS after_url,
               feeds_after.feed_type AS after_feed_type,
               feeds_after.feed_status AS after_feed_status

        FROM feeds_from_yesterday AS feeds_before
            INNER JOIN feeds AS feeds_after ON (
                feeds_before.feeds_id = feeds_after.feeds_id
                AND (
                    -- Don't compare "name" because it's insignificant
                    feeds_before.url != feeds_after.url
                 OR feeds_before.feed_type != feeds_after.feed_type
                 OR feeds_before.feed_status != feeds_after.feed_status
                )
            )

        WHERE feeds_before.media_id IN (
            SELECT media_id
            FROM rescraping_changes_media
        );

    -- Print out changes
    RAISE NOTICE 'Changes between "feeds" and "feeds_from_yesterday":';
    RAISE NOTICE '';

    SELECT COUNT(1) AS media_count INTO r_count FROM rescraping_changes_media;
    RAISE NOTICE '* Modified media: %', r_count.media_count;
    SELECT COUNT(1) AS feeds_added_count INTO r_count FROM rescraping_changes_feeds_added;
    RAISE NOTICE '* Added feeds: %', r_count.feeds_added_count;
    SELECT COUNT(1) AS feeds_deleted_count INTO r_count FROM rescraping_changes_feeds_deleted;
    RAISE NOTICE '* Deleted feeds: %', r_count.feeds_deleted_count;
    SELECT COUNT(1) AS feeds_modified_count INTO r_count FROM rescraping_changes_feeds_modified;
    RAISE NOTICE '* Modified feeds: %', r_count.feeds_modified_count;
    RAISE NOTICE '';

    FOR r_media IN
        SELECT *,

        -- Prioritize US MSM media
        EXISTS (
            SELECT 1
            FROM tags AS tags
                INNER JOIN media_tags_map
                    ON tags.tags_id = media_tags_map.tags_id
                INNER JOIN tag_sets
                    ON tags.tag_sets_id = tag_sets.tag_sets_id
            WHERE media_tags_map.media_id = rescraping_changes_media.media_id
              AND tag_sets.name = 'collection'
              AND tags.tag = 'ap_english_us_top25_20100110'
        ) AS belongs_to_us_msm,

        -- Prioritize media with "show_on_media"
        EXISTS (
            SELECT 1
            FROM tags AS tags
                INNER JOIN media_tags_map
                    ON tags.tags_id = media_tags_map.tags_id
                INNER JOIN tag_sets
                    ON tags.tag_sets_id = tag_sets.tag_sets_id
            WHERE media_tags_map.media_id = rescraping_changes_media.media_id
              AND (
                tag_sets.show_on_media
                OR tags.show_on_media
              )
        ) AS show_on_media

        FROM rescraping_changes_media

        ORDER BY belongs_to_us_msm DESC,
                 show_on_media DESC,
                 media_id
    LOOP
        RAISE NOTICE 'MODIFIED media: media_id=%, name="%", url="%"',
            r_media.media_id,
            r_media.name,
            r_media.url;

        FOR r_feed IN
            SELECT *
            FROM rescraping_changes_feeds_added
            WHERE media_id = r_media.media_id
            ORDER BY feeds_id
        LOOP
            RAISE NOTICE '    ADDED feed: feeds_id=%, feed_type=%, feed_status=%, name="%", url="%"',
                r_feed.feeds_id,
                r_feed.feed_type,
                r_feed.feed_status,
                r_feed.name,
                r_feed.url;
        END LOOP;

        -- Feeds shouldn't get deleted but we're checking anyways
        FOR r_feed IN
            SELECT *
            FROM rescraping_changes_feeds_deleted
            WHERE media_id = r_media.media_id
            ORDER BY feeds_id
        LOOP
            RAISE NOTICE '    DELETED feed: feeds_id=%, feed_type=%, feed_status=%, name="%", url="%"',
                r_feed.feeds_id,
                r_feed.feed_type,
                r_feed.feed_status,
                r_feed.name,
                r_feed.url;
        END LOOP;

        FOR r_feed IN
            SELECT *
            FROM rescraping_changes_feeds_modified
            WHERE media_id = r_media.media_id
            ORDER BY feeds_id
        LOOP
            RAISE NOTICE '    MODIFIED feed: feeds_id=%', r_feed.feeds_id;
            RAISE NOTICE '        BEFORE: feed_type=%, feed_status=%, name="%", url="%"',
                r_feed.before_feed_type,
                r_feed.before_feed_status,
                r_feed.before_name,
                r_feed.before_url;
            RAISE NOTICE '        AFTER:  feed_type=%, feed_status=%, name="%", url="%"',
                r_feed.after_feed_type,
                r_feed.after_feed_status,
                r_feed.after_name,
                r_feed.after_url;
        END LOOP;

        RAISE NOTICE '';

    END LOOP;

END;
$$
LANGUAGE 'plpgsql';


--
-- Stories without Readability tag
--
CREATE TABLE IF NOT EXISTS stories_without_readability_tag (
    stories_id BIGINT NOT NULL REFERENCES stories (stories_id)
);
CREATE INDEX stories_without_readability_tag_stories_id
    ON stories_without_readability_tag (stories_id);

-- Fill in the table manually with:
--
-- INSERT INTO scratch.stories_without_readability_tag (stories_id)
--     SELECT stories.stories_id
--     FROM stories
--         LEFT JOIN stories_tags_map
--             ON stories.stories_id = stories_tags_map.stories_id

--             -- "extractor_version:readability-lxml-0.3.0.5"
--             AND stories_tags_map.tags_id = 8929188

--     -- No Readability tag
--     WHERE stories_tags_map.tags_id IS NULL
--     ;

-- implements link_id as documented in the topics api spec
create table api_links (
    api_links_id        bigserial primary key,
    path                text not null,
    params_json         text not null,
    next_link_id        bigint null references api_links on delete set null deferrable,
    previous_link_id    bigint null references api_links on delete set null deferrable
);

create unique index api_links_params on api_links ( path, md5( params_json ) );

-- Create missing partitions for partitioned tables
CREATE OR REPLACE FUNCTION create_missing_partitions()
RETURNS VOID AS
$$
BEGIN
    -- "bitly_clicks_total" table
    RAISE NOTICE 'Creating partitions in "bitly_clicks_total" table...';
    PERFORM bitly_clicks_total_create_partitions();
END;
$$
LANGUAGE plpgsql;

create view controversies as select topics_id controversies_id, * from topics;
create view controversy_dumps as
    select snapshots_id controversy_dumps_id, topics_id controversies_id, snapshot_date dump_date, * from snapshots;
create view controversy_dump_time_slices as
    select timespans_id controversy_dump_time_slices_id, snapshots_id controversy_dumps_id, foci_id controversy_query_slices_id, *
        from timespans;

-- cached extractor results for extraction jobs with use_cache set to true
create table cached_extractor_results(
    cached_extractor_results_id         bigserial primary key,
    extracted_html                      text,
    extracted_text                      text,
    downloads_id                        bigint not null
);

-- it's better to have a few duplicates than deal with locking issues, so we don't try to make this unique
create index cached_extractor_results_downloads_id on cached_extractor_results( downloads_id );

-- keep track of performance of the topic spider
create table topic_spider_metrics (
    topic_spider_metrics_id         serial primary key,
    topics_id                       int references topics on delete cascade,
    iteration                       int not null,
    links_processed                 int not null,
    elapsed_time                    int not null,
    processed_date                  timestamp not null default now()
);

create index topic_spider_metrics_topic on topic_spider_metrics( topics_id );
create index topic_spider_metrics_dat on topic_spider_metrics( processed_date );<|MERGE_RESOLUTION|>--- conflicted
+++ resolved
@@ -24,11 +24,7 @@
 
     -- Database schema version number (same as a SVN revision number)
     -- Increase it by 1 if you make major database schema changes.
-<<<<<<< HEAD
-    MEDIACLOUD_DATABASE_SCHEMA_VERSION CONSTANT INT := 4582;
-=======
-    MEDIACLOUD_DATABASE_SCHEMA_VERSION CONSTANT INT := 4583;
->>>>>>> 00685d5c
+    MEDIACLOUD_DATABASE_SCHEMA_VERSION CONSTANT INT := 4584;
 
 BEGIN
 
