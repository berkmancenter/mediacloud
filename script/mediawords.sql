--- conflicted
+++ resolved
@@ -56,7 +56,7 @@
 -- Database properties (variables) table
 create table database_variables (
     variables_id        serial          primary key,
-    name                varchar(512)    not null unique,        
+    name                varchar(512)    not null,        
     value               varchar(1024)   not null
 );
 
@@ -65,11 +65,7 @@
     
     -- Database schema version number (same as a SVN revision number)
     -- Increase it by 1 if you make major database schema changes.
-<<<<<<< HEAD
-    MEDIACLOUD_DATABASE_SCHEMA_VERSION CONSTANT INT := 4399;
-=======
     MEDIACLOUD_DATABASE_SCHEMA_VERSION CONSTANT INT := 4396;
->>>>>>> b795b90b
     
 BEGIN
 
@@ -85,7 +81,7 @@
 
 -- Set the version number right away
 SELECT set_database_schema_version();
-INSERT INTO database_variables( name, value ) values ( 'LAST_STORY_SENTENCES_ID_PROCESSED', '0' ); 
+
 
 -- This function is needed because date_trunc('week', date) is not consider immutable 
 -- See http://www.mentby.com/Group/pgsql-general/datetrunc-on-date-is-immutable.html
@@ -640,10 +636,10 @@
     priority            int             not null,
     sequence            int             not null,
     extracted           boolean         not null default 'f',
+    file_status         download_file_status not null default 'tbd',
+    relative_file_path  text            not null default 'tbd',
     old_download_time   timestamp without time zone,
-    old_state           download_state,
-    file_status         download_file_status not null default 'tbd',
-    relative_file_path  text            not null default 'tbd'
+    old_state           download_state
 );
 
 UPDATE downloads set old_download_time = download_time, old_state = state;
@@ -1230,11 +1226,6 @@
     redirect_url                    text
 );
 
-create table processed_stories (
-    processed_stories_id        bigserial          primary key,
-    stories_id                  bigint             not null references stories on delete cascade
-);
-
 create view controversy_links_cross_media as
   select s.stories_id, substr(sm.name::text, 0, 24) as media_name, r.stories_id as ref_stories_id, substr(rm.name::text, 0, 24) as ref_media_name, substr(cl.url, 0, 144) as url, cs.controversies_id from media sm, media rm, controversy_links cl, stories s, stories r, controversy_stories cs where cl.ref_stories_id <> cl.stories_id and s.stories_id = cl.stories_id and cl.ref_stories_id = r.stories_id and s.media_id <> r.media_id and sm.media_id = s.media_id and rm.media_id = r.media_id and cs.stories_id = cl.ref_stories_id and cs.controversies_id = cl.controversies_id;
     
@@ -1498,10 +1489,6 @@
 LANGUAGE 'plpgsql'
 ;
 
-<<<<<<< HEAD
-
-=======
->>>>>>> b795b90b
 CREATE FUNCTION cat(text, text) RETURNS text
     LANGUAGE plpgsql
     AS $_$
@@ -1558,8 +1545,6 @@
 return pg_cancel_backend(cancel_pid);
 END;
 $$;
-<<<<<<< HEAD
-=======
 
 --
 -- Authentication
@@ -1611,5 +1596,4 @@
     ('admin-readonly', 'Read access to admin interface.'),
     ('query-create', 'Create query; includes ability to create clusters, maps, etc. under clusters.'),
     ('media-edit', 'Add / edit media; includes feeds.'),
-    ('stories-edit', 'Add / edit stories.');
->>>>>>> b795b90b
+    ('stories-edit', 'Add / edit stories.');