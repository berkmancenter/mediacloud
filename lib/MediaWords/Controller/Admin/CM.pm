package MediaWords::Controller::Admin::CM;
use Modern::Perl "2013";
use MediaWords::CommonLibs;

use strict;
use warnings;

use Digest::MD5;
use JSON;
use List::Compare;
use Data::Dumper;
use Gearman::JobScheduler;

use MediaWords::CM;
use MediaWords::CM::Dump;
use MediaWords::CM::Mine;
use MediaWords::DBI::Activities;
use MediaWords::DBI::Media;
use MediaWords::DBI::Stories;
use MediaWords::Solr;
use MediaWords::Solr::WordCounts;

use constant ROWS_PER_PAGE => 25;

use utf8;

use base 'Catalyst::Controller::HTML::FormFu';

#use Catalyst qw( ConfigLoader Static::Simple Unicode );

sub index : Path : Args(0)
{
    return list( @_ );
}

# list all controversies
sub list : Local
{
    my ( $self, $c ) = @_;

    my $db = $c->dbis;

    my $controversies = $db->query( <<END )->hashes;
select * from controversies order by controversies_id desc
END

    $c->stash->{ controversies } = $controversies;
    $c->stash->{ template }      = 'cm/list.tt2';
}

sub _add_controversy_date
{
    my ( $db, $controversy, $start_date, $end_date, $boundary ) = @_;

    my $existing_date = $db->query( <<END, $start_date, $end_date, $controversy->{ controversies_id } )->hash;
select * from controversy_dates where start_date = ? and end_date = ? and controversies_id = ?
END

    if ( !$existing_date )
    {
        $db->create(
            'controversy_dates',
            {
                controversies_id => $controversy->{ controversies_id },
                start_date       => $start_date,
                end_date         => $end_date
            }
        );
    }

    if ( $boundary )
    {
        $db->query( <<END, $start_date, $end_date, $controversy->{ controversies_id } )
update controversy_dates set boundary = ( start_date = ? and end_date = ? ) where controversies_id = ?
END
    }

}

# edit an existing controversy
sub edit : Local
{
    my ( $self, $c, $controversies_id ) = @_;

    my $form = $c->create_form( { load_config_file => $c->path_to() . '/root/forms/admin/cm/create_controversy.yml' } );

    my $db = $c->dbis;

    my $controversy =
      $db->query( 'select * from controversies_with_dates where controversies_id = ?', $controversies_id )->hash
      || die( "Unable to find controversy" );

    $form->default_values( $controversy );
    $form->process( $c->req );

    if ( !$form->submitted_and_valid )
    {
        $c->stash->{ form }        = $form;
        $c->stash->{ controversy } = $controversy;
        $c->stash->{ template }    = 'cm/edit_controversy.tt2';
        return;
    }
    elsif ( $c->req->params->{ preview } )
    {
        my $solr_seed_query = $c->req->params->{ solr_seed_query };
        my $pattern         = $c->req->params->{ pattern };
        $c->res->redirect( $c->uri_for( '/search', { q => $solr_seed_query, pattern => $pattern } ) );
        return;
    }

    else
    {
        my $p = $form->params;

        _add_controversy_date( $db, $controversy, $p->{ start_date }, $p->{ end_date }, 1 );

        delete( $p->{ start_date } );
        delete( $p->{ end_date } );
        delete( $p->{ preview } );

        $p->{ solr_seed_query_run } = 'f' unless ( $controversy->{ solr_seed_query } eq $p->{ solr_seed_query } );

        $c->dbis->update_by_id( 'controversies', $controversies_id, $p );

        my $view_url = $c->uri_for( "/admin/cm/view/" . $controversies_id, { status_msg => 'Controversy updated.' } );
        $c->res->redirect( $view_url );

        return;
    }
}

# create a new controversy
sub create : Local
{
    my ( $self, $c ) = @_;

    my $form = $c->create_form( { load_config_file => $c->path_to() . '/root/forms/admin/cm/create_controversy.yml' } );

    my $db = $c->dbis;

    $c->stash->{ form }     = $form;
    $c->stash->{ template } = 'cm/create_controversy.tt2';

    # if ( defined ( $c->req->params->{ pattern } ) )
    # {
    # 	utf8::encode( $c->req->params->{ pattern } );
    # }

    # if ( defined ( $c->req->params->{ solr_seed_query } ) )
    # {
    # 	utf8::encode( $c->req->params->{ solr_seed_query } );
    # }

    $form->process( $c->request );

    if ( !$form->submitted_and_valid )
    {
        # Just show the form
        return;
    }

    # At this point the form is submitted

    my $c_name            = $c->req->params->{ name };
    my $c_pattern         = $c->req->params->{ pattern };
    my $c_solr_seed_query = $c->req->params->{ solr_seed_query };
    my $c_description     = $c->req->params->{ description };
    my $c_start_date      = $c->req->params->{ start_date };
    my $c_end_date        = $c->req->params->{ end_date };

    if ( $c->req->params->{ preview } )
    {
        $c->res->redirect( $c->uri_for( '/search', { q => $c_solr_seed_query, pattern => $c_pattern } ) );
        return;
    }

    $db->begin;

    my $controversy = $db->create(
        'controversies',
        {
            name            => $c_name,
            pattern         => $c_pattern,
            solr_seed_query => $c_solr_seed_query,
            description     => $c_description
        }
    );

    $db->create(
        'controversy_dates',
        {
            controversies_id => $controversy->{ controversies_id },
            start_date       => $c_start_date,
            end_date         => $c_end_date,
            boundary         => 't',
        }
    );

    $db->commit;

    my $status_msg = "Controversy has been created.";
    $c->res->redirect( $c->uri_for( "/admin/cm/view/$controversy->{ controversies_id }", { status_msg => $status_msg } ) );
}

# add a periods field to the controversy dump
sub add_periods_to_controversy_dump
{
    my ( $db, $controversy_dump ) = @_;

    my $periods = $db->query( <<END, $controversy_dump->{ controversy_dumps_id } )->hashes;
select distinct period from controversy_dump_time_slices
    where controversy_dumps_id = ?
    order by period;
END

    my $custom_dates = $db->query( <<END, $controversy_dump->{ controversies_id } )->hash;
select * from controversy_dates where controversies_id = ?
END

    my $expected_periods = ( $custom_dates ) ? 4 : 3;

    if ( @{ $periods } == $expected_periods )
    {
        $controversy_dump->{ periods } = 'all';
    }
    else
    {
        $controversy_dump->{ periods } = join( ", ", map { $_->{ period } } @{ $periods } );
    }
}

# get all cdtss associated with a dump, sorted consistenty and
# with a tag_name field added
sub _get_cdts_from_cd
{
    my ( $db, $cd ) = @_;

    return $db->query( <<END, $cd->{ controversy_dumps_id } )->hashes;
select cdts.*, coalesce( t.tag, '(all stories/no tag)' ) tag_name
    from controversy_dump_time_slices cdts
        left join tags t on ( cdts.tags_id = t.tags_id )
    where controversy_dumps_id = ?
    order by cdts.tags_id desc, period, start_date, end_date
END
}

sub get_latest_full_dump_with_time_slices
{
    my ( $db, $controversy_dumps, $controversy ) = @_;

    my $latest_full_dump;
    for my $cd ( @{ $controversy_dumps } )
    {
        if ( $cd->{ periods } eq 'all' )
        {
            $latest_full_dump = $cd;
            last;
        }
    }

    return unless ( $latest_full_dump );

    my $controversy_dump_time_slices = _get_cdts_from_cd( $db, $latest_full_dump );

    map { _add_cdts_model_reliability( $db, $_ ) } @{ $controversy_dump_time_slices };

    $latest_full_dump->{ controversy_dump_time_slices } = $controversy_dump_time_slices;

    return $latest_full_dump;
}

# view the details of a single controversy
sub view : Local
{
    my ( $self, $c, $controversies_id ) = @_;

    my $db = $c->dbis;

    my $controversy = $db->query( <<END, $controversies_id )->hash;
select * from controversies_with_dates where controversies_id = ?
END

    my $controversy_dumps = $db->query( <<END, $controversy->{ controversies_id } )->hashes;
select * from controversy_dumps where controversies_id = ?
    order by controversy_dumps_id desc
END

    map { add_periods_to_controversy_dump( $db, $_ ) } @{ $controversy_dumps };

    my $latest_full_dump = get_latest_full_dump_with_time_slices( $db, $controversy_dumps, $controversy );

    # Latest activities
    my Readonly $LATEST_ACTIVITIES_COUNT = 20;

    # Latest activities which directly or indirectly reference "controversies.controversies_id" = $controversies_id
    my $sql_latest_activities =
      MediaWords::DBI::Activities::sql_activities_which_reference_column( 'controversies.controversies_id',
        $controversies_id );
    $sql_latest_activities .= ' LIMIT ?';

    my $latest_activities = $db->query( $sql_latest_activities, $LATEST_ACTIVITIES_COUNT )->hashes;

    # FIXME put activity preparation (JSON decoding, description fetching) into
    # a subroutine in order to not repeat oneself.
    for ( my $x = 0 ; $x < scalar @{ $latest_activities } ; ++$x )
    {
        my $activity = $latest_activities->[ $x ];

        # Get activity description
        $activity->{ activity } = MediaWords::DBI::Activities::activity( $activity->{ name } );

        $latest_activities->[ $x ] = $activity;
    }

    $c->stash->{ controversy }       = $controversy;
    $c->stash->{ controversy_dumps } = $controversy_dumps;
    $c->stash->{ latest_full_dump }  = $latest_full_dump;
    $c->stash->{ latest_activities } = $latest_activities;
    $c->stash->{ template }          = 'cm/view.tt2';
}

# add num_stories, num_story_links, num_media, and num_media_links
# fields to the controversy_dump_time_slice
sub _add_media_and_story_counts_to_cdts
{
    my ( $db, $cdts ) = @_;

    ( $cdts->{ num_stories } ) = $db->query( "select count(*) from dump_story_link_counts" )->flat;

    ( $cdts->{ num_story_links } ) = $db->query( "select count(*) from dump_story_links" )->flat;

    ( $cdts->{ num_media } ) = $db->query( "select count(*) from dump_medium_link_counts" )->flat;

    ( $cdts->{ num_medium_links } ) = $db->query( "select count(*) from dump_medium_links" )->flat;
}

# view a controversy dump, with a list of its time slices
sub view_dump : Local
{
    my ( $self, $c, $controversy_dumps_id ) = @_;

    my $db = $c->dbis;

    my $controversy_dump = $db->query( <<END, $controversy_dumps_id )->hash;
select * from controversy_dumps where controversy_dumps_id = ?
END
    my $controversy = $db->find_by_id( 'controversies', $controversy_dump->{ controversies_id } );

    my $controversy_dump_time_slices = _get_cdts_from_cd( $db, $controversy_dump );

    map { _add_cdts_model_reliability( $db, $_ ) } @{ $controversy_dump_time_slices };

    $c->stash->{ controversy_dump }             = $controversy_dump;
    $c->stash->{ controversy }                  = $controversy;
    $c->stash->{ controversy_dump_time_slices } = $controversy_dump_time_slices;
    $c->stash->{ template }                     = 'cm/view_dump.tt2';
}

# generate a list of the top media for each of the time slices
sub _get_media_with_cdts_counts
{
    my ( $db, $cd ) = @_;

    # do this in one big complex quey because it's much faster than doing one for each cdts.
    # sort by inlink_count with each controversy and keep only the 10 lowest ranked
    # media for each time slice.
    my $top_media = $db->query( <<END, $cd->{ controversy_dumps_id } )->hashes;
with ranked_media as (
    select m.name as name,
            m.url as medium_url,
            mlc.media_id,
            mlc.controversy_dump_time_slices_id,
            cdts.model_num_media,
            cdts.start_date,
            mlc.inlink_count,
            rank() over w as inlink_count_rank,
            row_number() over w as inlink_count_row_number
        from controversy_dump_time_slices cdts
            join controversy_dumps cd on ( cdts.controversy_dumps_id = cd.controversy_dumps_id )
            join cd.medium_link_counts mlc on ( cdts.controversy_dump_time_slices_id = mlc.controversy_dump_time_slices_id )
            join cd.media m on ( mlc.media_id = m.media_id and cd.controversy_dumps_id = m.controversy_dumps_id )
        where 
            cd.controversy_dumps_id = \$1 and
            cdts.period = 'weekly' and
            mlc.inlink_count > 1        
        window w as (
            partition by mlc.controversy_dump_time_slices_id
                order by mlc.inlink_count desc )                
)

select * 
    from 
        ranked_media
    where
        inlink_count_row_number <= 10 and
        inlink_count_row_number <= model_num_media
        
    order by start_date asc, inlink_count_rank asc, media_id asc
END

    my $top_media_lookup = {};
    my $all_dates_lookup = {};
    for my $top_medium ( @{ $top_media } )
    {
        my $d = substr( $top_medium->{ start_date }, 0, 10 );
        $all_dates_lookup->{ $d } = 1;

        my $m = $top_media_lookup->{ $top_medium->{ media_id } } ||= $top_medium;

        $m->{ first_date } ||= $d;
        $m->{ first_rank } ||= $top_medium->{ inlink_count_rank };

        $m->{ count_lookup }->{ $d } =
          [ $top_medium->{ inlink_count_rank }, $top_medium->{ controversy_dump_time_slices_id } ];
        $m->{ total_weight } += 100 / $top_medium->{ inlink_count_rank };
    }

    my $sorted_media =
      [ sort { ( $a->{ first_date } cmp $b->{ first_date } ) || ( $a->{ first_rank } <=> $b->{ first_rank } ) }
          values( %{ $top_media_lookup } ) ];

    my $all_dates = [ sort { $a cmp $b } keys %{ $all_dates_lookup } ];

    for my $medium ( @{ $sorted_media } )
    {
        $medium->{ counts } = [];
        for my $d ( @{ $all_dates } )
        {
            my $count = $medium->{ count_lookup }->{ $d } || [ 0, 0 ];
            push( @{ $medium->{ counts } }, [ $d, @{ $count } ] );
        }
    }

    return $sorted_media;
}

# generate a json of the weekly counts for any medium in the top
# ten media in any week
sub view_dump_media_over_time_json : Local
{
    my ( $self, $c, $controversy_dumps_id ) = @_;

    my $db = $c->dbis;

    my $controversy_dump = $db->query( <<END, $controversy_dumps_id )->hash;
select * from controversy_dumps where controversy_dumps_id = ?
END
    my $controversy = $db->find_by_id( 'controversies', $controversy_dump->{ controversies_id } );

    my $media_with_cdts_counts = _get_media_with_cdts_counts( $db, $controversy_dump );

    $c->res->body( encode_json( $media_with_cdts_counts ) );
}

# generate the d3 chart of the weekly counts for any medium in the top
# ten media in any week
sub mot : Local
{
    my ( $self, $c, $controversy_dumps_id ) = @_;

    my $db = $c->dbis;

    my $controversy_dump = $db->query( <<END, $controversy_dumps_id )->hash;
select * from controversy_dumps where controversy_dumps_id = ?
END
    my $controversy = $db->find_by_id( 'controversies', $controversy_dump->{ controversies_id } );

    $c->stash->{ controversy }      = $controversy;
    $c->stash->{ controversy_dump } = $controversy_dump;
    $c->stash->{ template }         = 'cm/mot/mot.tt2';
}

# get the media marked as the most influential media for the current time slice
sub _get_top_media_for_time_slice
{
    my ( $db, $cdts ) = @_;

    my $num_media = $cdts->{ model_num_media };

    return unless ( $num_media );

    my $top_media = $db->query( <<END, $num_media )->hashes;
select m.*, mlc.inlink_count, mlc.outlink_count, mlc.story_count, mlc.inlink_count
    from dump_media_with_types m, dump_medium_link_counts mlc
    where m.media_id = mlc.media_id
    order by mlc.inlink_count desc
    limit ?
END

    return $top_media;
}

# get the top 20 stories for the current time slice
sub _get_top_stories_for_time_slice
{
    my ( $db ) = @_;

    my $top_stories = $db->query( <<END, 20 )->hashes;
select s.*, slc.inlink_count, slc.outlink_count, m.name as medium_name, m.media_type
    from dump_stories s, dump_story_link_counts slc, dump_media_with_types m
    where s.stories_id = slc.stories_id and
        s.media_id = m.media_id
    order by slc.inlink_count desc
    limit ?
END

    map { _add_story_date_info( $db, $_ ) } @{ $top_stories };

    return $top_stories;
}

# given the model r2 mean and sd values, return a string indicating whether the
# time slice is reliable, somewhat reliable, or not reliable
sub _add_cdts_model_reliability
{
    my ( $db, $cdts ) = @_;

    my $r2_mean   = $cdts->{ model_r2_mean }   || 0;
    my $r2_stddev = $cdts->{ model_r2_stddev } || 0;

    # compute the lowest standard reliability among the model runs
    my $lsr = $r2_mean - $r2_stddev;

    my $reliability;
    if ( $lsr > 0.85 )
    {
        $reliability = 'reliable';
    }
    elsif ( $lsr > 0.75 )
    {
        $reliability = 'somewhat';
    }
    else
    {
        $reliability = 'not';
    }

    $cdts->{ model_reliability } = $reliability;
}

# get the controversy_dump_time_slice, controversy_dump, and controversy
# for the current request
sub _get_controversy_objects
{
    my ( $db, $cdts_id ) = @_;

    die( "cdts param is required" ) unless ( $cdts_id );

    my $cdts = $db->find_by_id( 'controversy_dump_time_slices', $cdts_id ) || die( "cdts not found" );
    my $cd = $db->find_by_id( 'controversy_dumps', $cdts->{ controversy_dumps_id } );

    my $controversy = $db->query( <<END, $cd->{ controversies_id } )->hash;
select * from controversies_with_dates where controversies_id = ?
END

    # add shortcut field names to make it easier to refer to in tt2
    $cdts->{ cdts_id } = $cdts->{ controversy_dump_time_slices_id };
    $cdts->{ cd_id }   = $cdts->{ controversy_dumps_id };
    $cd->{ cd_id }     = $cdts->{ controversy_dumps_id };

    _add_cdts_model_reliability( $db, $cdts );

    return ( $cdts, $cd, $controversy );
}

# get a media_type_stats hash for the given time slice that has the following format:
# { story_count =>
#   [ { media_type => 'Blog', num_stories => $num_stories, percent_stories => $percent_stories },
#     { media_type => 'Tech Media', num_stories => $num_stories, percent_stories => $percent_stories },
#     ...
#   ]
# { link_weight =>
#   [ { media_type => 'Blog', link_weight => $link_weight, percent_link_weight => $percent_link_weight },
#     { media_type => 'General Online News Media', link_weight => $link_weight, percent_link_weight => $percent_link_weight },
#     ...
#   ]
#
# optionally only include stories in the given list of stories_ids.
# must be called within a transaction.
sub _get_media_type_stats_for_time_slice
{
    my ( $db, $stories_ids ) = @_;

    my $stories_clause = '1=1';
    if ( $stories_ids )
    {
        my $ids_table = $db->get_temporary_ids_table( $stories_ids );
        $stories_clause = "s.stories_id in ( select id from $ids_table )";
    }

    my $story_count = $db->query( <<END )->hashes;
with media_type_stats as (
    select
            s.media_type,
            count(*) num_stories,
            sum( inlink_count ) link_weight
        from
            dump_stories_with_types s 
            join dump_story_link_counts slc on ( s.stories_id = slc.stories_id )
        where
            $stories_clause
        group by s.media_type
),

media_type_sums as (
    select sum( num_stories ) sum_num_stories, sum( link_weight ) sum_link_weight from media_type_stats
)

select
        media_type,
        num_stories,
        case when sum_num_stories = 0
            then 
                0
            else 
                round( ( num_stories / sum_num_stories ) * 100 ) 
            end percent_stories,
        link_weight,
        case when sum_link_weight = 0
            then
                0
            else
                round( ( link_weight / sum_link_weight ) * 100 ) 
            end percent_link_weight
    from
        media_type_stats
        cross join media_type_sums
    order by num_stories desc;
END

    my $link_weight = [ @{ $story_count } ];
    $link_weight = [ sort { $b->{ link_weight } <=> $a->{ link_weight } } @{ $link_weight } ];

    return { story_count => $story_count, link_weight => $link_weight };
}

# view timelices, with links to csv and gexf files
sub view_time_slice : Local
{
    my ( $self, $c, $cdts_id ) = @_;

    my $db = $c->dbis;

    $db->begin;

    my $live = $c->req->param( 'l' );

    my ( $cdts, $cd, $controversy ) = _get_controversy_objects( $db, $cdts_id );

    MediaWords::CM::Dump::setup_temporary_dump_tables( $db, $cdts, $controversy, $live );

    MediaWords::CM::Dump::update_cdts_counts( $db, $cdts, $live ) if ( $live );

    my $top_media = _get_top_media_for_time_slice( $db, $cdts );
    my $top_stories = _get_top_stories_for_time_slice( $db, $cdts );
    my $media_type_stats = _get_media_type_stats_for_time_slice( $db );

    $db->commit;

    $c->stash->{ cdts }             = $cdts;
    $c->stash->{ controversy_dump } = $cd;
    $c->stash->{ controversy }      = $controversy;
    $c->stash->{ top_media }        = $top_media;
    $c->stash->{ top_stories }      = $top_stories;
    $c->stash->{ media_type_stats } = $media_type_stats;
    $c->stash->{ live }             = $live;
    $c->stash->{ template }         = 'cm/view_time_slice.tt2';
}

# download a csv field from controversy_dump_time_slices_id or generate the
# csv for the same data live from the controversy data.
sub _download_cdts_csv
{
    my ( $c, $cdts_id, $table, $live ) = @_;

    die( "illegal table name '$table'" ) unless ( grep { $_ eq $table } qw(stories story_links media medium_links) );

    my $db = $c->dbis;

    my ( $cdts, $cd, $controversy ) = _get_controversy_objects( $db, $cdts_id );

    my ( $csv, $file );
    if ( $live )
    {
        $db->begin;

        MediaWords::CM::Dump::setup_temporary_dump_tables( $db, $cdts, $controversy, $live );

        $csv  = eval( 'MediaWords::CM::Dump::get_' . $table . '_csv( $db, $cdts )' );
        $file = "${ table }.csv";

        MediaWords::CM::Dump::discard_temp_tables( $db );

        $db->commit;
    }
    else
    {
        $file = $table . '.csv';
        ( $csv ) = $db->query( <<END, $cdts->{ controversy_dump_time_slices_id }, $file )->flat;
select file_content from cdts_files where controversy_dump_time_slices_id = ? and file_name = ?
END
    }

    $c->response->header( "Content-Disposition" => "attachment;filename=$file" );
    $c->response->content_type( 'text/csv; charset=UTF-8' );
    $c->response->content_length( bytes::length( $csv ) );
    $c->response->body( $csv );
}

# download the stories_csv for the given time slice
sub dump_stories : Local
{
    my ( $self, $c, $controversy_dump_time_slices_id ) = @_;

    _download_cdts_csv( $c, $controversy_dump_time_slices_id, 'stories', $c->req->params->{ l } );
}

# download the story_links_csv for the given time slice
sub dump_story_links : Local
{
    my ( $self, $c, $controversy_dump_time_slices_id ) = @_;

    _download_cdts_csv( $c, $controversy_dump_time_slices_id, 'story_links', $c->req->params->{ l } );
}

# download the media_csv for the given time slice
sub dump_media : Local
{
    my ( $self, $c, $controversy_dump_time_slices_id ) = @_;

    _download_cdts_csv( $c, $controversy_dump_time_slices_id, 'media', $c->req->params->{ l } );
}

# download the medium_links_csv for the given time slice
sub dump_medium_links : Local
{
    my ( $self, $c, $controversy_dump_time_slices_id ) = @_;

    _download_cdts_csv( $c, $controversy_dump_time_slices_id, 'medium_links', $c->req->params->{ l } );
}

# download the gexf file for the time slice
sub gexf : Local
{
    my ( $self, $c, $controversy_dump_time_slices_id, $csv ) = @_;

    my $db = $c->dbis;

    my $cdts = $db->find_by_id( 'controversy_dump_time_slices', $controversy_dump_time_slices_id );

    my ( $gexf ) = $db->query( <<END, $cdts->{ controversy_dump_time_slices_id } )->flat;
select file_content from cdts_files where controversy_dump_time_slices_id = ? and file_name = 'media.gexf'
END

    my $base_url = $c->uri_for( '/' );

    $gexf =~ s/\[_mc_base_url_\]/$base_url/g;

    my $file = "media.gexf";

    $c->response->header( "Content-Disposition" => "attachment;filename=$file" );
    $c->response->content_type( 'text/gexf; charset=UTF-8' );
    $c->response->content_length( bytes::length( $gexf ) );
    $c->response->body( $gexf );
}

# download a csv field from controversy_dumps
sub _download_cd_csv
{
    my ( $c, $controversy_dumps_id, $csv ) = @_;

    my $field = $csv . '_csv';

    my $db = $c->dbis;

    my $cd = $db->find_by_id( 'controversy_dumps', $controversy_dumps_id );

    my $file = "${ csv }_$cd->{ controversy_dumps_id }.csv";

    $c->response->header( "Content-Disposition" => "attachment;filename=$file" );
    $c->response->content_type( 'text/csv; charset=UTF-8' );
    $c->response->content_length( bytes::length( $cd->{ $field } ) );
    $c->response->body( $cd->{ $field } );
}

# download the daily_counts_csv for the given dump
sub dump_daily_counts : Local
{
    my ( $self, $c, $controversy_dumps_id ) = @_;

    _download_cd_csv( $c, $controversy_dumps_id, 'daily_counts' );
}

# download the weekly_counts_csv for the given dump
sub dump_weekly_counts : Local
{
    my ( $self, $c, $controversy_dumps_id ) = @_;

    _download_cd_csv( $c, $controversy_dumps_id, 'weekly_counts' );
}

# return the latest dump if it is not the dump to which the cdts belongs.  otherwise return undef.
sub _get_latest_controversy_dump
{
    my ( $db, $cdts ) = @_;

    my $latest_dump = $db->query( <<END, $cdts->{ controversy_dump_time_slices_id } )->hash;
select latest.* from controversy_dumps latest, controversy_dumps current, controversy_dump_time_slices cdts
    where cdts.controversy_dump_time_slices_id = ? and
        current.controversy_dumps_id = cdts.controversy_dumps_id and
        latest.controversy_dumps_id > current.controversy_dumps_id and
        latest.controversies_id = current.controversies_id
    order by latest.controversy_dumps_id desc
    limit 1
END

    return $latest_dump;
}

# fetch the medium from the dump_media table
sub _get_medium_from_dump_tables
{
    my ( $db, $media_id ) = @_;

    return $db->query( "select * from dump_media_with_types where media_id = ?", $media_id )->hash;
}

# get the medium with the medium_stories, inlink_stories, and outlink_stories and associated
# counts. assumes the existence of dump_* stories as created by
# MediaWords::CM::Dump::setup_temporary_dump_tables
sub _get_medium_and_stories_from_dump_tables
{
    my ( $db, $media_id ) = @_;

    my $medium = _get_medium_from_dump_tables( $db, $media_id );

    return unless ( $medium );

    $medium->{ stories } = $db->query( <<'END', $media_id )->hashes;
select s.*, m.name medium_name, m.media_type, slc.inlink_count, slc.outlink_count
    from dump_stories s, dump_media_with_types m, dump_story_link_counts slc
    where
        s.stories_id = slc.stories_id and
        s.media_id = m.media_id and
        s.media_id = ?
    order by slc.inlink_count desc
END
    map { _add_story_date_info( $db, $_ ) } @{ $medium->{ stories } };

    $medium->{ inlink_stories } = $db->query( <<'END', $media_id )->hashes;
select distinct s.*, sm.name medium_name, sm.media_type, sslc.inlink_count, sslc.outlink_count
    from dump_stories s, dump_story_link_counts sslc, dump_media_with_types sm,
        dump_stories r, dump_story_link_counts rslc,
        dump_controversy_links_cross_media cl
    where
        s.stories_id = sslc.stories_id and
        r.stories_id = rslc.stories_id and
        s.media_id = sm.media_id and
        s.stories_id = cl.stories_id and
        r.stories_id = cl.ref_stories_id and
        r.media_id = ?
    order by sslc.inlink_count desc
END
    map { _add_story_date_info( $db, $_ ) } @{ $medium->{ inlink_stories } };

    $medium->{ outlink_stories } = $db->query( <<'END', $media_id )->hashes;
select distinct r.*, rm.name medium_name, rm.media_type, rslc.inlink_count, rslc.outlink_count
    from dump_stories s, dump_story_link_counts sslc,
        dump_stories r, dump_story_link_counts rslc, dump_media_with_types rm,
        dump_controversy_links_cross_media cl
    where
        s.stories_id = sslc.stories_id and
        r.stories_id = rslc.stories_id and
        r.media_id = rm.media_id and
        s.stories_id = cl.stories_id and
        r.stories_id = cl.ref_stories_id and
        s.media_id = ?
    order by rslc.inlink_count desc
END
    map { _add_story_date_info( $db, $_ ) } @{ $medium->{ outlink_stories } };

    $medium->{ story_count }   = scalar( @{ $medium->{ stories } } );
    $medium->{ inlink_count }  = scalar( @{ $medium->{ inlink_stories } } );
    $medium->{ outlink_count } = scalar( @{ $medium->{ outlink_stories } } );

    return $medium;
}

# get data about the medium as it existed in the given time slice.  include medium_stories,
# inlink_stories, and outlink_stories from the time slice as well.
sub _get_cdts_medium_and_stories
{
    my ( $db, $cdts, $media_id ) = @_;

    MediaWords::CM::Dump::setup_temporary_dump_tables( $db, $cdts );

    my $medium = _get_medium_and_stories_from_dump_tables( $db, $media_id );

    MediaWords::CM::Dump::discard_temp_tables( $db );

    return $medium;
}

# get live data about the medium within the given controversy.  Include medium_stories,
# inlink_stories, and outlink_stories.
sub _get_live_medium_and_stories
{
    my ( $db, $controversy, $cdts, $media_id ) = @_;

    MediaWords::CM::Dump::setup_temporary_dump_tables( $db, $cdts, $controversy, 1 );

    my $medium = _get_medium_and_stories_from_dump_tables( $db, $media_id );

    MediaWords::CM::Dump::discard_temp_tables( $db );

    return $medium;
}

# return undef if given fields in the given objects are the same and the
# list_field in the given lists are the same.   Otherwise return a string list
# of the fields and lists for which there are differences.
sub _get_object_diffs
{
    my ( $a, $b, $fields, $lists, $list_field ) = @_;

    my $diffs = [];

    for my $field ( @{ $fields } )
    {
        push( @{ $diffs }, $field ) if ( $a->{ $field } ne $b->{ $field } );
    }

    for my $list ( @{ $lists } )
    {
        my $a_ids = [ map { $_->{ $list_field } } @{ $a->{ $list } } ];
        my $b_ids = [ map { $_->{ $list_field } } @{ $b->{ $list } } ];

        my $lc = List::Compare->new( $a_ids, $b_ids );
        if ( !$lc->is_LequivalentR() )
        {
            my $list_name = $list;
            $list_name =~ s/_/ /g;
            push( @{ $diffs }, $list_name );
        }
    }

    return ( @{ $diffs } ) ? join( ", ", @{ $diffs } ) : undef;
}

# check each of the following for differences between the live and dump medium:
# * name
# * url
# * ids of stories
# * ids of inlink_stories
# * ids of outlink_stories
#
# return undef if there are no diffs and otherwise a string list of the
# attributes (above) for which there are differences
sub _get_live_medium_diffs
{
    my ( $dump_medium, $live_medium ) = @_;

    if ( !$live_medium )
    {
        return 'medium is no longer in controversy';
    }

    return _get_object_diffs(
        $dump_medium, $live_medium,
        [ qw(name url) ],
        [ qw(stories inlink_stories outlink_stories) ], 'stories_id'
    );
}

# view medium:
# * live if l=1 is specified, otherwise as a snapshot
# * within the context of a time slice if a time slice is specific
#   via cdts=<id>, otherwise within a whole controversy if 'c=<id>'
sub medium : Local
{
    my ( $self, $c, $media_id ) = @_;

    my $db = $c->dbis;

    $db->begin;

    my ( $cdts, $cd, $controversy ) = _get_controversy_objects( $db, $c->req->param( 'cdts' ) );

    my $live = $c->req->param( 'l' );
    my $live_medium = _get_live_medium_and_stories( $db, $controversy, $cdts, $media_id );

    my ( $medium, $live_medium_diffs, $latest_controversy_dump );
    if ( $live )
    {
        $medium = $live_medium;
    }
    else
    {
        $medium = _get_cdts_medium_and_stories( $db, $cdts, $media_id );
        $live_medium_diffs = _get_live_medium_diffs( $medium, $live_medium );
        $latest_controversy_dump = _get_latest_controversy_dump( $db, $cdts );
    }

    $db->commit;

    $c->stash->{ cdts }                    = $cdts;
    $c->stash->{ controversy_dump }        = $cd;
    $c->stash->{ controversy }             = $controversy;
    $c->stash->{ medium }                  = $medium;
    $c->stash->{ latest_controversy_dump } = $latest_controversy_dump;
    $c->stash->{ live_medium_diffs }       = $live_medium_diffs;
    $c->stash->{ live }                    = $live;
    $c->stash->{ live_medium }             = $live_medium;
    $c->stash->{ template }                = 'cm/medium.tt2';
}

# add the following fields to the story:
# * date_is_reliable
# * undateable
sub _add_story_date_info
{
    my ( $db, $story ) = @_;

    $story->{ date_is_reliable } = MediaWords::DBI::Stories::date_is_reliable( $db, $story );
    $story->{ undateable } = MediaWords::DBI::Stories::is_undateable( $db, $story );
}

# get the story along with inlink_stories and outlink_stories and the associated
# counts.  assumes the existence of dump_* stories as created by
# MediaWords::CM::Dump::setup_temporary_dump_tables
sub _get_story_and_links_from_dump_tables
{
    my ( $db, $stories_id ) = @_;

    # if the below query returns nothing, the return type of the server prepared statement
    # may differ from the first call, which throws a postgres error, so we need to
    # disable server side prepares
    $db->dbh->{ pg_server_prepare } = 0;

    my $story = $db->query( "select * from dump_stories where stories_id = ?", $stories_id )->hash;

    return unless ( $story );

    $story->{ medium } = $db->query( "select * from dump_media_with_types where media_id = ?", $story->{ media_id } )->hash;

    _add_story_date_info( $db, $story );

    $story->{ inlink_stories } = $db->query( <<'END', $stories_id )->hashes;
select distinct s.*, sm.name medium_name, sm.media_type, sslc.inlink_count, sslc.outlink_count
    from dump_stories s, dump_story_link_counts sslc, dump_media_with_types sm,
        dump_stories r, dump_story_link_counts rslc,
        dump_controversy_links_cross_media cl
    where
        s.stories_id = sslc.stories_id and
        r.stories_id = rslc.stories_id and
        s.media_id = sm.media_id and
        s.stories_id = cl.stories_id and
        r.stories_id = cl.ref_stories_id and
        cl.ref_stories_id = ?
    order by sslc.inlink_count desc
END
    map { _add_story_date_info( $db, $_ ) } @{ $story->{ inlink_stories } };

    $story->{ outlink_stories } = $db->query( <<'END', $stories_id )->hashes;
select distinct r.*, rm.name medium_name, rm.media_type, rslc.inlink_count, rslc.outlink_count
    from dump_stories s, dump_story_link_counts sslc,
        dump_stories r, dump_story_link_counts rslc, dump_media_with_types rm,
        dump_controversy_links_cross_media cl
    where
        s.stories_id = sslc.stories_id and
        r.stories_id = rslc.stories_id and
        r.media_id = rm.media_id and
        s.stories_id = cl.stories_id and
        r.stories_id = cl.ref_stories_id and
        cl.stories_id = ?
    order by rslc.inlink_count desc
END
    map { _add_story_date_info( $db, $_ ) } @{ $story->{ outlink_stories } };

    $story->{ inlink_count }  = scalar( @{ $story->{ inlink_stories } } );
    $story->{ outlink_count } = scalar( @{ $story->{ outlink_stories } } );

    return $story;
}

# get data about the story as it existed in the given time slice.  include
# outlinks and inlinks, as well as the date guess method.
sub _get_cdts_story_and_links
{
    my ( $db, $cdts, $stories_id ) = @_;

    MediaWords::CM::Dump::setup_temporary_dump_tables( $db, $cdts );

    my $story = _get_story_and_links_from_dump_tables( $db, $stories_id );

    MediaWords::CM::Dump::discard_temp_tables( $db );

    return $story;
}

# get data about the story as it exists now in the database, optionally
# in the date range of the if specified
sub _get_live_story_and_links
{
    my ( $db, $controversy, $cdts, $stories_id ) = @_;

    MediaWords::CM::Dump::setup_temporary_dump_tables( $db, $cdts, $controversy, 1 );

    my $story = _get_story_and_links_from_dump_tables( $db, $stories_id );

    MediaWords::CM::Dump::discard_temp_tables( $db );

    return $story;
}

# check each of the following for differences between the live and dump story:
# * title
# * url
# * publish_date
# * ids of inlink_stories
# * ids of outlink_stories
# * date_is_reliable
# * undateable
#
# return undef if there are no diffs and otherwise a string list of the
# attributes (above) for which there are differences
sub _get_live_story_diffs
{
    my ( $dump_story, $live_story ) = @_;

    if ( !$live_story )
    {
        return 'story is no longer in controversy';
    }

    return _get_object_diffs(
        $dump_story, $live_story,
        [ qw(title url publish_date date_is_reliable undateable) ],
        [ qw(inlink_stories outlink_stories) ], 'stories_id'
    );
}

# view story as it existed in a dump time slice
sub story : Local
{
    my ( $self, $c, $stories_id ) = @_;

    my $db = $c->dbis;

    $db->begin;

    my ( $cdts, $cd, $controversy ) = _get_controversy_objects( $db, $c->req->param( 'cdts' ) );

    my $live = $c->req->param( 'l' );
    my $live_story = _get_live_story_and_links( $db, $controversy, $cdts, $stories_id );

    my ( $story, $live_story_diffs, $latest_controversy_dump );
    if ( $live )
    {
        $story = $live_story;
    }
    else
    {
        $story = _get_cdts_story_and_links( $db, $cdts, $stories_id );
        $live_story_diffs = _get_live_story_diffs( $story, $live_story );
        $latest_controversy_dump = _get_latest_controversy_dump( $db, $cdts );
    }

    $story->{ extracted_text } = MediaWords::DBI::Stories::get_extracted_text( $db, $story );
    $story->{ controversy_match } = MediaWords::CM::Mine::story_matches_controversy_pattern( $db, $controversy, $story );

    $db->commit;

    my $confirm_remove = $c->req->params->{ confirm_remove };

    $c->stash->{ cdts }                    = $cdts;
    $c->stash->{ controversy_dump }        = $cd;
    $c->stash->{ controversy }             = $controversy;
    $c->stash->{ story }                   = $story;
    $c->stash->{ latest_controversy_dump } = $latest_controversy_dump;
    $c->stash->{ live_story_diffs }        = $live_story_diffs;
    $c->stash->{ live }                    = $live;
    $c->stash->{ live_story }              = $live_story;
    $c->stash->{ confirm_remove }          = $confirm_remove;
    $c->stash->{ template }                = 'cm/story.tt2';
}

# get the text for a sql query that returns all of the story ids that
# match the given search query within solr.
sub _get_stories_id_search_query
{
    my ( $db, $q ) = @_;

    return 'select stories_id from dump_story_link_counts' unless ( $q );

    $q =~ s/^\s+//;
    $q =~ s/\s+$//;

    my $period_stories_ids = $db->query( "select stories_id from dump_story_link_counts" )->flat;

    my $stories_clause = "stories_id:(" . join( ' ', @{ $period_stories_ids } ) . ")";

    my $stories_ids = MediaWords::Solr::search_for_stories_ids( $db, { q => $q, fq => $stories_clause } );

    return @{ $stories_ids } ? join( ',', @{ $stories_ids } ) : -1;
}

# get solr params for running a query against solr in the given time slice
sub _get_solr_params_for_time_slice_query
{
    my ( $cdts, $q ) = @_;

    my $params = { fq => "{~ controversy_dump_time_slice:$cdts->{ controversy_dump_time_slices_id } }" };

    $params->{ q } = ( defined( $q ) && $q ne '' ) ? $q : '*:*';

    return $params;
}

# get the top words used by the given set of stories, sorted by tfidf against all words
# in the controversy
sub _get_story_words ($$$$$)
{
    my ( $db, $controversy, $cdts, $q, $sort_by_count ) = @_;

<<<<<<< HEAD
    my $cdts_clause = "{~ controversy_dump_time_slice:$cdts->{ controversy_dump_time_slices_id } }";
    my $stories_solr_query = $q ? "$cdts_clause and ( $q )" : $cdts_clause;

    my $stories_ids = MediaWords::Solr::search_for_stories_ids( $db, { q => $stories_solr_query } );
=======
    my $solr_p = _get_solr_params_for_time_slice_query( $cdts, $q );
    my $stories_ids = MediaWords::Solr::search_for_stories_ids( $solr_p );
>>>>>>> 899f0102

    my $num_words = int( log( scalar( @{ $stories_ids } ) + 1 ) * 10 );
    $num_words = ( $num_words < 100 ) ? $num_words : 100;

<<<<<<< HEAD
    my $story_words = MediaWords::Solr::WordCounts->new( db => $db, q => $stories_solr_query )->get_words;
=======
    my $story_words = MediaWords::Solr::WordCounts->new( $solr_p )->get_words;
>>>>>>> 899f0102

    splice( @{ $story_words }, $num_words );

    if ( !$sort_by_count )
    {
        for my $story_word ( @{ $story_words } )
        {
            my $solr_df_query = "{~ controversy:$controversy->{ controversies_id } }";

            my $df = MediaWords::Solr::get_num_found(
                $db,
                {
                    q  => "+sentence:" . $story_word->{ term },
                    fq => $solr_df_query
                }
            );

            if ( $df )
            {
                $story_word->{ tfidf }       = $story_word->{ count } / sqrt( $df );
                $story_word->{ total_count } = $df;
            }
            else
            {
                $story_word->{ tfidf } = 0;
            }
        }
        $story_words = [ sort { $b->{ tfidf } <=> $a->{ tfidf } } @{ $story_words } ];
    }

    map { $story_words->[ $_ ]->{ rank } = $_ + 1 } ( 0 .. $#{ $story_words } );

    return $story_words;
}

# remove all stories in the stories_ids cgi param from the controversy
sub remove_stories : Local
{
    my ( $self, $c ) = @_;

    my $db = $c->dbis;

    my $cdts_id = $c->req->params->{ cdts };
    my ( $cdts, $cd, $controversy ) = _get_controversy_objects( $db, $cdts_id );

    my $live             = $c->req->params->{ l };
    my $stories_ids      = $c->req->params->{ stories_ids };
    my $controversies_id = $controversy->{ controversies_id };

    $stories_ids = [ $stories_ids ] if ( $stories_ids && !ref( $stories_ids ) );

    for my $stories_id ( @{ $stories_ids } )
    {
        _remove_story_from_controversy( $db, $stories_id, $controversies_id, $c->user->username,
            $c->req->params->{ reason } );
    }

    my $status_msg = scalar( @{ $stories_ids } ) . " stories removed from controversy.";
    $c->res->redirect( $c->uri_for( "/admin/cm/view_time_slice/$cdts_id", { l => $live, status_msg => $status_msg } ) );
}

# display a word cloud of the words in the stories given in the stories_ids cgi param
# optionaly tfidf'd to all stories in the given controversy
sub word_cloud : Local
{
    my ( $self, $c ) = @_;

    my $db = $c->dbis;

    $db->begin;

    my $cdts_id = $c->req->params->{ cdts };
    my ( $cdts, $cd, $controversy ) = _get_controversy_objects( $db, $cdts_id );

    my $live          = $c->req->params->{ l };
    my $q             = $c->req->params->{ q };
    my $sort_by_count = $c->req->params->{ sort_by_count };

    my $words = _get_story_words( $db, $controversy, $cdts, $q, $sort_by_count );

    $c->stash->{ cdts }             = $cdts;
    $c->stash->{ controversy_dump } = $cd;
    $c->stash->{ controversy }      = $controversy;
    $c->stash->{ live }             = $live;
    $c->stash->{ words }            = $words;
    $c->stash->{ q }                = $q;
    $c->stash->{ sort_by_count }    = $sort_by_count;
    $c->stash->{ template }         = 'cm/words.tt2';
}

# do a basic story search based on the story sentences, title, url, media name, and media url
sub search_stories : Local
{
    my ( $self, $c ) = @_;

    my $db = $c->dbis;

    $db->begin;

    my $cdts_id = $c->req->params->{ cdts } + 0;
    my ( $cdts, $cd, $controversy ) = _get_controversy_objects( $db, $cdts_id );

    my $live = $c->req->params->{ l };
    my $reason = $c->req->params->{ reason } || '';

    MediaWords::CM::Dump::setup_temporary_dump_tables( $db, $cdts, $controversy, $live );

    my $query = $c->req->params->{ q };
    my $search_query = _get_stories_id_search_query( $db, $query );

    my $stories = $db->query( <<END )->hashes;
select s.*, m.name medium_name, m.media_type, slc.inlink_count, slc.outlink_count
    from dump_stories s, dump_media_with_types m, dump_story_link_counts slc
    where
        s.stories_id = slc.stories_id and
        s.media_id = m.media_id and
        s.stories_id in ( $search_query )
    order by slc.inlink_count desc
END

    map { _add_story_date_info( $db, $_ ) } @{ $stories };

    MediaWords::CM::Dump::discard_temp_tables( $db );

    $db->commit;

    my $controversies_id = $controversy->{ controversies_id };

    if ( $c->req->params->{ missing_solr_stories } )
    {
        my $solr_query       = "{! controversy:$controversy->{ controversies_id } }";
        my $solr_stories_ids = MediaWords::Solr::search_for_stories_ids( $db, { q => $solr_query } );
        my $solr_lookup      = {};
        map { $solr_lookup->{ $_ } = 1 } @{ $solr_stories_ids };
        $stories = [ grep { !$solr_lookup->{ $_->{ stories_id } } } @{ $stories } ];
    }

    if ( $c->req->params->{ remove_stories } )
    {
        $db->begin;

        eval {
            map { _remove_story_from_controversy( $db, $_->{ stories_id }, $controversies_id, $c->user->username, $reason ) }
              @{ $stories };
        };
        if ( $@ )
        {
            $db->rollback;

            my $error = "Unable to remove stories: $@";
            $c->res->redirect( $c->uri_for( "/admin/cm/view_time_slice/$cdts_id", { l => $live, status_msg => $error } ) );
            return;
        }

        $db->commit;

        my $status_msg = "stories removed from controversy.";
        $c->res->redirect( $c->uri_for( "/admin/cm/view_time_slice/$cdts_id", { l => $live, status_msg => $status_msg } ) );
        return;
    }

    $c->stash->{ cdts }             = $cdts;
    $c->stash->{ controversy_dump } = $cd;
    $c->stash->{ controversy }      = $controversy;
    $c->stash->{ stories }          = $stories;
    $c->stash->{ query }            = $query;
    $c->stash->{ live }             = $live;
    $c->stash->{ template }         = 'cm/stories.tt2';
}

# if the search query is a number and returns a medium in the controversy,
# add the medium to the beginning of the search results
sub _add_id_medium_to_search_results ($$$)
{
    my ( $db, $media, $query ) = @_;

    return unless ( $query =~ /^[0-9]+$/ );

    my $id_medium = $db->query( <<END, $query )->hash;
select distinct m.*, mlc.inlink_count, mlc.outlink_count, mlc.story_count
    from dump_story_link_counts slc
        join stories s on ( slc.stories_id = s.stories_id )
        join dump_media_with_types m on ( s.media_id = m.media_id )
        join dump_medium_link_counts mlc on ( m.media_id = mlc.media_id )
     where s.media_id = ?
END

    if ( $id_medium )
    {
        unshift( @{ $media }, $id_medium );
    }
}

# do a basic media search based on the story sentences, title, url, media name, and media url
sub search_media : Local
{
    my ( $self, $c ) = @_;

    my $db = $c->dbis;

    $db->begin;

    my ( $cdts, $cd, $controversy ) = _get_controversy_objects( $db, $c->req->param( 'cdts' ) );

    my $live = $c->req->param( 'l' );

    MediaWords::CM::Dump::setup_temporary_dump_tables( $db, $cdts, $controversy, $live );

    my $query = $c->req->param( 'q' );
    my $search_query = _get_stories_id_search_query( $db, $query );

    my $media = $db->query( <<END )->hashes;
select distinct m.*, mlc.inlink_count, mlc.outlink_count, mlc.story_count
    from dump_stories s, dump_media_with_types m, dump_story_link_counts slc, dump_medium_link_counts mlc
    where
        s.stories_id = slc.stories_id and
        s.media_id = m.media_id and
        s.media_id = mlc.media_id and
        s.stories_id in ( $search_query )
    order by mlc.inlink_count desc
END

    MediaWords::CM::Dump::discard_temp_tables( $db );

    $db->commit;

    $c->stash->{ cdts }             = $cdts;
    $c->stash->{ controversy_dump } = $cd;
    $c->stash->{ controversy }      = $controversy;
    $c->stash->{ media }            = $media;
    $c->stash->{ query }            = $query;
    $c->stash->{ live }             = $live;
    $c->stash->{ template }         = 'cm/media.tt2';
}

# remove the given story from the given controversy; die()s on error
sub _remove_story_from_controversy($$$$$)
{
    my ( $db, $stories_id, $controversies_id, $user, $reason ) = @_;

    $reason ||= '';

    eval {

        # Do the change
        MediaWords::CM::Mine::remove_story_from_controversy( $db, $stories_id, $controversies_id );

        # Log the activity
        my $change = { 'stories_id' => $stories_id + 0 };
        unless (
            MediaWords::DBI::Activities::log_activity(
                $db, 'cm_remove_story_from_controversy',
                $user, $controversies_id, $reason, $change
            )
          )
        {
            die "Unable to log the story removal activity.";
        }

    };
    if ( $@ )
    {
        die "Unable to remove story $stories_id from controversy $controversies_id: $@";
    }
}

# merge source_media_id into target_media_id
sub merge_media : Local : FormConfig
{
    my ( $self, $c, $media_id ) = @_;

    my $db = $c->dbis;

    $db->begin;

    my ( $cdts, $cd, $controversy ) = _get_controversy_objects( $db, $c->req->param( 'cdts' ) );

    my $live = 1;

    $c->stash->{ controversy } = $controversy;
    $c->stash->{ cd }          = $cd;
    $c->stash->{ cdts }        = $cdts;
    $c->stash->{ live }        = $live;

    MediaWords::CM::Dump::setup_temporary_dump_tables( $db, $cdts, $controversy, $live );

    my $medium = _get_medium_from_dump_tables( $db, $media_id );

    my $to_media_id = $c->req->param( 'to_media_id' ) // 0;
    $to_media_id = $to_media_id + 0;
    my $to_medium = _get_medium_from_dump_tables( $db, $to_media_id ) if ( $to_media_id );

    MediaWords::CM::Dump::discard_temp_tables( $db );

    $db->commit;

    my $cdts_id = $cdts->{ controversy_dump_time_slices_id } + 0;

    if ( !$medium )
    {
        my $error = 'This medium no longer exists in the live data';
        my $u = $c->uri_for( "/admin/cm/view/$controversy->{ controversies_id }", { error_msg => $error } );
        $c->response->redirect( $u );
        return;
    }

    my $form = $c->stash->{ form };

    if ( !$form->submitted_and_valid )
    {
        $c->stash->{ medium }   = $medium;
        $c->stash->{ template } = 'cm/merge_media.tt2';
        return;
    }

    if ( !$to_medium )
    {
        my $error = 'The destination medium no longer exists in the live data';
        my $u = $c->uri_for( "/admin/cm/medium/$media_id", { cdts => $cdts_id, error_msg => $error } );
        $c->response->redirect( $u );
        return;
    }

    # Start transaction
    $db->begin;

    my $reason = $c->req->param( 'reason' ) || '';

    # Make the merge
    eval { MediaWords::CM::Mine::merge_dup_medium_all_controversies( $db, $medium, $to_medium ); };
    if ( $@ )
    {
        $db->rollback;

        my $error = "Unable to merge media: $@";
        my $u = $c->uri_for( "/admin/cm/medium/$media_id", { cdts => $cdts_id, error_msg => $error } );
        $c->response->redirect( $u );
        return;
    }

    # Log the activity
    my $change = {
        'media_id'    => $media_id + 0,
        'to_media_id' => $to_media_id + 0,
        'cdts_id'     => $cdts_id + 0
    };
    unless (
        MediaWords::DBI::Activities::log_activity(
            $db, 'cm_media_merge', $c->user->username, $controversy->{ controversies_id } + 0,
            $reason, $change
        )
      )
    {
        $db->rollback;

        my $error = "Unable to log the activity of merging media.";
        my $u = $c->uri_for( "/admin/cm/medium/$media_id", { cdts => $cdts_id, error_msg => $error } );
        $c->response->redirect( $u );
        return;
    }

    # Things went fine
    $db->commit;

    my $status_msg = 'The media have been merged in all controversies.';
    my $u = $c->uri_for( "/admin/cm/medium/$to_media_id", { cdts => $cdts_id, status_msg => $status_msg, l => 1 } );
    $c->response->redirect( $u );
    return;
}

# merge $story into $to_story in $controversy
sub _merge_stories
{
    my ( $c, $controversy, $story, $to_story, $reason ) = @_;

    $reason ||= '';

    my $db = $c->dbis;

    return 1 if ( $story->{ stories_id } == $to_story->{ stories_id } );

    eval { MediaWords::CM::Mine::merge_dup_story( $db, $controversy, $story, $to_story ); };
    if ( $@ )
    {
        $db->rollback;

        print STDERR "Unable to merge stories: $@\n";
        return 0;
    }

    # Log the activity
    my $change = { stories_id => $story->{ stories_id }, to_stories_id => $to_story->{ stories_id } };

    my $logged =
      MediaWords::DBI::Activities::log_activity( $db, 'cm_story_merge', $c->user->username,
        $controversy->{ controversies_id },
        $reason, $change );

    if ( !$logged )
    {
        $db->rollback;

        print STDERR "Unable to log the activity of merging stories.\n";
        return 0;
    }

    return 1;
}

# merge stories_id into to_stories_id
sub merge_stories : Local : FormConfig
{
    my ( $self, $c, $stories_id ) = @_;

    my $db = $c->dbis;

    $db->begin;

    my ( $cdts, $cd, $controversy ) = _get_controversy_objects( $db, $c->req->param( 'cdts' ) );

    my $live = 1;

    $c->stash->{ controversy } = $controversy;
    $c->stash->{ cd }          = $cd;
    $c->stash->{ cdts }        = $cdts;
    $c->stash->{ live }        = $live;

    MediaWords::CM::Dump::setup_temporary_dump_tables( $db, $cdts, $controversy, $live );

    my $story = $db->query( "select * from dump_stories where stories_id = ?", $stories_id )->hash;

    my $to_stories_id = $c->req->param( 'to_stories_id' ) + 0;
    my $to_story = $db->query( "select * from dump_stories where stories_id = ?", $to_stories_id )->hash
      if ( $to_stories_id );

    MediaWords::CM::Dump::discard_temp_tables( $db );

    $db->commit;

    my $cdts_id = $cdts->{ controversy_dump_time_slices_id } + 0;

    if ( !$story )
    {
        my $error = 'The requested story no longer exists in the live data';
        my $u = $c->uri_for( "/admin/cm/view/$controversy->{ controversies_id }", { error_msg => $error } );
        $c->response->redirect( $u );
        return;
    }

    my $form = $c->stash->{ form };

    if ( !$form->submitted_and_valid )
    {
        $c->stash->{ story }    = $story;
        $c->stash->{ template } = 'cm/merge_stories.tt2';
        return;
    }

    # Start transaction
    $db->begin;

    my $reason = $c->req->param( 'reason' ) || '';

    # Make the merge
    my $stories_merged = _merge_stories( $c, $controversy, $story, $to_story, $reason );

    $db->commit;

    my $status_msg;
    if ( !$stories_merged )
    {
        $status_msg = 'There was an error merging the stories.';
    }
    else
    {
        $status_msg = 'The stories have been merged in this controversy.';
    }

    my $u = $c->uri_for( "/admin/cm/story/$to_stories_id", { cdts => $cdts_id, status_msg => $status_msg, l => 1 } );
    $c->response->redirect( $u );
}

# parse story ids and associated urls from param names, along
# with the associated assume_match and manual_redirect options for
# each url.  call MediaWords::Util::URL::unredirect_story on
# each story and its urls and associated options.
sub unredirect_param_stories
{
    my ( $c ) = @_;

    my $db = $c->dbis;

    my $story_urls = {};
    for my $name ( keys( %{ $c->req->params } ) )
    {
        next unless ( $name =~ /^include_url_(\d+)_(\d+)_(.*)$/ );
        my ( $stories_id, $controversies_id, $url ) = ( $1, $2, $3 );

        my $param_tag = "${ stories_id }_${ controversies_id }_${ url }";

        my $url_options = {
            url             => $url,
            assume_match    => $c->req->params->{ "assume_match_${ param_tag }" },
            manual_redirect => $c->req->params->{ "manual_redirect_${ param_tag }" }
        };

        push( @{ $story_urls->{ $stories_id }->{ $controversies_id } }, $url_options );
    }

    while ( my ( $stories_id, $controversy_urls ) = each( %{ $story_urls } ) )
    {
        while ( my ( $controversies_id, $urls ) = each( %{ $controversy_urls } ) )
        {
            my $story = $db->find_by_id( 'stories', $stories_id )
              || die( "Unable to find story '$stories_id'" );

            my $controversy = $db->find_by_id( 'controversies', $controversies_id )
              || die( "Unable to find controversy '$controversies_id'" );

            MediaWords::CM::Mine::unredirect_story( $db, $controversy, $story, $urls );
        }
    }
}

# action to confirm splitting up media source based on its stories' original, unredirected urls
sub unredirect_medium : Local
{
    my ( $self, $c, $media_id ) = @_;

    my $db = $c->dbis;

    my ( $cdts, $cd, $controversy ) = _get_controversy_objects( $db, $c->req->param( 'cdts' ) );
    my $live = 1;

    my $medium = $db->find_by_id( 'media', $media_id ) || die( "Unable to find medium '$media_id'" );

    if ( $c->req->params->{ submit } )
    {
        MediaWords::CM::Mine::add_medium_url_to_ignore_redirects( $db, $medium );
        unredirect_param_stories( $c );

        my $msg = "The medium has been reprocessed to use the original urls of its stories.";
        $c->res->redirect( $c->uri_for( "/admin/cm/view/$controversy->{ controversies_id }", { status_msg => $msg } ) );
        return;
    }

    my $stories = $db->query( "select * from stories where media_id = ?", $media_id )->hashes;

    map { $_->{ original_urls } = MediaWords::CM::Mine::get_story_original_urls( $db, $_ ) } @{ $stories };

    $c->stash->{ controversy } = $controversy;
    $c->stash->{ cd }          = $cd;
    $c->stash->{ cdts }        = $cdts;
    $c->stash->{ live }        = $live;
    $c->stash->{ stories }     = $stories;
    $c->stash->{ medium }      = $medium;
    $c->stash->{ template }    = 'cm/unredirect_medium.tt2';
}

# List all activities
sub activities : Local
{
    my ( $self, $c, $controversies_id ) = @_;

    my $p = $c->request->param( 'p' ) || 1;

    my $controversy = $c->dbis->query(
        <<END,
        SELECT *
        FROM controversies
        WHERE controversies_id = ?
END
        $controversies_id
    )->hash;

    # Activities which directly or indirectly reference "controversies.controversies_id" = $controversies_id
    my $sql_activities =
      MediaWords::DBI::Activities::sql_activities_which_reference_column( 'controversies.controversies_id',
        $controversies_id );

    my ( $activities, $pager ) = $c->dbis->query_paged_hashes( $sql_activities, [], $p, ROWS_PER_PAGE );

    # FIXME put activity preparation (JSON decoding, description fetching) into
    # a subroutine in order to not repeat oneself.
    for ( my $x = 0 ; $x < scalar @{ $activities } ; ++$x )
    {
        my $activity = $activities->[ $x ];

        # Get activity description
        $activity->{ activity } = MediaWords::DBI::Activities::activity( $activity->{ name } );

        # Decode activity descriptions from JSON
        $activity->{ description } =
          MediaWords::DBI::Activities::decode_activity_description( $activity->{ name }, $activity->{ description_json } );

        $activities->[ $x ] = $activity;
    }

    $c->stash->{ controversy } = $controversy;
    $c->stash->{ activities }  = $activities;
    $c->stash->{ pager }       = $pager;
    $c->stash->{ pager_url }   = $c->uri_for( '/admin/cm/activities/' . $controversies_id ) . '?';

    $c->stash->{ template } = 'cm/activities.tt2';
}

# delete list of story ids from controversy
sub delete_stories : Local
{
    my ( $self, $c, $controversies_id ) = @_;

    my $db = $c->dbis;

    my $controversy = $db->find_by_id( 'controversies', $controversies_id )
      || die( "unable to find controversy '$controversies_id'" );

    my $stories_ids_list = $c->req->params->{ stories_ids } || '';
    my $stories_ids = [ grep { /^\d+$/ } split( /\s+/, $stories_ids_list ) ];

    if ( !@{ $stories_ids } )
    {
        $c->stash->{ error_msg }   = 'no valid story ids in list' if ( $stories_ids_list );
        $c->stash->{ controversy } = $controversy;
        $c->stash->{ template }    = 'cm/delete_stories.tt2';
        return;
    }

    for my $stories_id ( @{ $stories_ids } )
    {
        _remove_story_from_controversy( $db, $stories_id, $controversies_id, $c->user->username, 'batch removal' );
    }

    my $status_msg = scalar( @{ $stories_ids } ) . " stories removed from controversy.";
    $c->res->redirect( $c->uri_for( "/admin/cm/view/$controversies_id", { status_msg => $status_msg } ) );
}

# merge list of stories, in keep_id,delete_id format
sub merge_stories_list : Local
{
    my ( $self, $c, $controversies_id ) = @_;

    my $db = $c->dbis;

    my $controversy = $db->find_by_id( 'controversies', $controversies_id )
      || die( "unable to find controversy '$controversies_id'" );

    my $stories_ids_list = $c->req->params->{ stories_ids } || '';

    if ( !$stories_ids_list )
    {
        $c->stash->{ controversy } = $controversy;
        $c->stash->{ template }    = 'cm/merge_stories_list.tt2';
        return;
    }

    my $stories_ids_pairs = MediaWords::Util::CSV::get_csv_string_as_matrix( $stories_ids_list );

    $db->begin;

    my $stories_merged = 1;
    for my $stories_id_pair ( @{ $stories_ids_pairs } )
    {
        my ( $keep_stories_id, $delete_stories_id ) = @{ $stories_id_pair };

        my $keep_story   = $db->find_by_id( 'stories', $keep_stories_id );
        my $delete_story = $db->find_by_id( 'stories', $delete_stories_id );

        $stories_merged = _merge_stories( $c, $controversy, $delete_story, $keep_story );
        last unless ( $stories_merged );
    }

    $db->commit if ( $stories_merged );

    my $status_msg;
    if ( $stories_merged )
    {
        $status_msg = 'The stories have been merged in this controversy.';
    }
    else
    {
        $status_msg = 'There was an error merging the stories.';
    }

    my $u = $c->uri_for( "/admin/cm/view/$controversies_id", { status_msg => $status_msg } );
    $c->response->redirect( $u );
}

# get metrics for links between partisan communities in the form of:
# [
#  [
#   {
#     'source_tag' => 'partisan_2012_liberal',
#     'log_inlink_count' => '29.1699250014423',
#     'ref_tag' => 'partisan_2012_liberal',
#     'source_tags_id' => 29,
#     'inlink_count' => '32',
#     'media_link_count' => '26',
#     'ref_tags_id' => 29
#   },
#   {
#     'source_tag' => 'partisan_2012_liberal',
#     'log_inlink_count' => '38.1536311941017',
#     'ref_tag' => 'partisan_2012_libertarian',
#     'source_tags_id' => 29,
#     'inlink_count' => '61',
#     'media_link_count' => '25',
#     'ref_tags_id' => 30
#   },
#   ...
#  ], [ ... ], ... ]
sub _get_partisan_link_metrics
{
    my ( $db, $stories_ids ) = @_;

    my $stories_clause = '1=1';
    if ( $stories_ids )
    {
        my $ids_table = $db->get_temporary_ids_table( $stories_ids );
        $stories_clause = "s.stories_id in ( select id from $ids_table )";
    }

    my $query = <<END;
-- partisan collection tags
with partisan_tags as (
    select t.* 
        from
            tags t 
            join tag_sets ts on (t.tag_sets_id = ts.tag_sets_id )
        where
            ts.name = 'collection' and
            t.tag in ( 'partisan_2012_liberal', 'partisan_2012_conservative', 'partisan_2012_libertarian' )
),

-- all stories in the controversy belonging to the media tagged with one of the partisan collection tags
partisan_stories as (
    select s.*, t.*
        from 
            dump_stories s
            join dump_media_tags_map mtm on ( s.media_id = mtm.media_id )
            join dump_tags t on ( mtm.tags_id = t.tags_id )
            join partisan_tags pt on ( t.tags_id = pt.tags_id )
            join dump_tag_sets ts on ( t.tag_sets_id = ts.tag_sets_id )
        where
            $stories_clause
),

-- full matrix of all partisan tags joined to one another
partisan_tags_matrix as ( 
    select 
            at.tags_id tags_id_a, 
            at.tag tag_a, 
            at.label label_a,
            bt.tags_id tags_id_b, 
            bt.tag tag_b, 
            bt.label label_b
        from 
            partisan_tags at
            cross join partisan_tags bt
),

-- matrix of all partisan tags that have links to one another
sparse_matrix as (
    select distinct 
            ss.tags_id source_tags_id,
            rs.tags_id ref_tags_id,
            count(*) over w media_link_count,
            sum( log( count(*) + 1 ) / log ( 2 ) ) over w log_inlink_count,
            sum( count(*) ) over w inlink_count
        from 
            partisan_stories ss
            join dump_story_links sl on ( ss.stories_id = sl.source_stories_id )
            join partisan_stories rs on ( rs.stories_id = sl.ref_stories_id )
        group by ss.media_id, ss.tags_id, rs.media_id, rs.tags_id
        window w as ( partition by ss.tags_id, rs.tags_id )
        order by ss.tags_id, rs.tags_id
)

-- join the full matrix to the sparse matrix to add 0 values for partisan tag <-> partisan tag
-- combination that have no links between them (which are not present in the sparse matrix )
select
        ptm.tags_id_a source_tags_id,
        ptm.tag_a as source_tag,
        ptm.label_a as source_label,
        ptm.tags_id_b ref_tags_id,
        ptm.tag_b ref_tag,
        ptm.label_b as ref_label,
        coalesce( sm.media_link_count, 0 ) media_link_count,
        coalesce( sm.log_inlink_count, 0 ) log_inlink_count,
        coalesce( sm.inlink_count, 0 ) inlink_count
    from
        partisan_tags_matrix ptm
        left join sparse_matrix sm on 
            ( ptm.tags_id_a = sm.source_tags_id and ptm.tags_id_b = sm.ref_tags_id )

END

    my $link_metrics = $db->query( $query )->hashes;

    # arrange results into a list of lists, sorted by source tags id
    my $last_source_tags_id = 0;
    my $metrics_table       = [];
    for my $m ( @{ $link_metrics } )
    {
        if ( $last_source_tags_id != $m->{ source_tags_id } )
        {
            push( @{ $metrics_table->[ @{ $metrics_table } ] }, $m );
            $last_source_tags_id = $m->{ source_tags_id };
        }
        else
        {
            push( @{ $metrics_table->[ @{ $metrics_table } - 1 ] }, $m );
        }
    }

    return $metrics_table;
}

# generate report on partisan behavior within set
sub partisan : Local
{
    my ( $self, $c ) = @_;

    my $db = $c->dbis;

    my $cdts_id = $c->req->params->{ cdts };
    my $live    = $c->req->params->{ l };

    my ( $cdts, $cd, $controversy ) = _get_controversy_objects( $db, $cdts_id );

    $db->begin;

    MediaWords::CM::Dump::setup_temporary_dump_tables( $db, $cdts, $controversy, undef );

    my $metrics_table = _get_partisan_link_metrics( $db );

    $db->commit;

    $c->stash->{ metrics_table } = $metrics_table;
    $c->stash->{ controversy }   = $controversy;
    $c->stash->{ cd }            = $cd;
    $c->stash->{ cdts }          = $cdts;
    $c->stash->{ live }          = $live;
    $c->stash->{ template }      = 'cm/partisan.tt2';
}

# given a list of word lists as returned by _get_story_words, add a { key_word => 1 } field
# to each word hash for which the rank of that word is higher than the rank for that
# word in any other list
sub _highlight_key_words
{
    my ( $word_lists ) = @_;

    my $word_rank_lookup = {};
    for my $word_list ( @{ $word_lists } )
    {
        for my $word ( @{ $word_list } )
        {
            my $stem = $word->{ stem };
            my $rank = $word->{ rank };
            if ( !$word_rank_lookup->{ $stem } )
            {
                $word_rank_lookup->{ $stem } = { rank => $rank, key_word => $word };
                $word->{ key_word } = 1;
            }
            elsif ( $word_rank_lookup->{ $stem }->{ rank } > $rank )
            {
                $word_rank_lookup->{ $stem }->{ key_word }->{ key_word } = 0;
                $word_rank_lookup->{ $stem } = { rank => $rank, key_word => $word };
                $word->{ key_word } = 1;
            }
            elsif ( $word_rank_lookup->{ $stem }->{ rank } == $rank )
            {
                $word_rank_lookup->{ $stem }->{ key_word }->{ key_word } = 0;
            }
        }
    }

}

# get the overall time slice for the controversy dump associated with this time slice
sub _get_overall_time_slice
{
    my ( $db, $cdts, $cd ) = @_;

    return $cdts if ( $cdts->{ period } eq 'overall' );

    my $overall_cdts = $db->query( <<END, $cdts->{ controversy_dumps_id } )->hash;
select cdts.* from controversy_dump_time_slices cdts where controversy_dumps_id = ? and period = 'overall'
END

    die( "Unable to find overall time slice" ) unless ( $overall_cdts );

    return $overall_cdts;
}

# display the 20 most popular words for the 10 most influential media in the given time slice
# or for the 10 most influential media overall
sub influential_media_words : Local
{
    my ( $self, $c ) = @_;

    my $db = $c->dbis;

    my $cdts_id = $c->req->params->{ cdts };

    my ( $cdts, $cd, $controversy ) = _get_controversy_objects( $db, $cdts_id );

    my $live    = $c->req->params->{ l };
    my $q       = $c->req->params->{ q };
    my $overall = $c->req->params->{ overall };

    my $media_cdts = $overall ? _get_overall_time_slice( $db, $cdts, $cd ) : $cdts;

    $db->begin;
    MediaWords::CM::Dump::setup_temporary_dump_tables( $db, $media_cdts, $controversy, $live );
    my $top_media = _get_top_media_for_time_slice( $db, $media_cdts );
    $db->commit;

    my $num_media = 10;
    my $num_words = 20;

    splice( @{ $top_media }, $num_media );

    for my $medium ( @{ $top_media } )
    {
        my $q = "media_id:$medium->{ media_id }";
        $medium->{ words } = _get_story_words( $db, $controversy, $cdts, $q, 1 );
        splice( @{ $medium->{ words } }, $num_words );
    }

    my $top_words = _get_story_words( $db, $controversy, $cdts, undef, 1 );

    _highlight_key_words( [ $top_words, map { $_->{ words } } @{ $top_media } ] );

    $c->stash->{ cdts }        = $cdts;
    $c->stash->{ cd }          = $cd;
    $c->stash->{ controversy } = $controversy;
    $c->stash->{ live }        = $live;
    $c->stash->{ top_media }   = $top_media;
    $c->stash->{ q }           = $q;
    $c->stash->{ top_words }   = $top_words;
    $c->stash->{ overall }     = $overall;
    $c->stash->{ template }    = 'cm/influential_media_words.tt2';
}

# update the media type of the given controversy.  if the submitted tag is a 'media_type'
# tag, delete any existing media_type_tag_sets_id tag first.
sub _update_media_type
{
    my ( $db, $medium, $tags_id, $controversy ) = @_;

    my $tag = $db->query( <<END, $tags_id )->hash;
select * from tags_with_sets where tags_id = ?
END

    if ( $tag->{ tag_set_name } eq 'media_type' )
    {
        $db->query( <<END, $medium->{ media_id }, $controversy->{ media_type_tag_sets_id } );
delete from media_tags_map mtm
    using 
        tags t
    where 
        mtm.tags_id = t.tags_id and
        t.tag_sets_id = \$2 and
        mtm.media_id = \$1
END
    }

    MediaWords::DBI::Media::update_media_type( $db, $medium, $tags_id );
}

# process form values to add media types according to form parameters.
# each relevant form param has a name of 'media_type_<media_id>'
# (eg. 'media_type_123') and the tags_id of the media_type tag to add.
sub _process_add_media_type_params
{
    my ( $c, $controversy ) = @_;

    my $db = $c->dbis;

    for my $type_param ( keys( %{ $c->req->params } ) )
    {
        next unless ( $type_param =~ /media_type_(\d+)/ );

        my $media_id = $1;
        my $tags_id  = $c->req->params->{ $type_param };

        my $medium = $db->query( "select * from media_with_media_types where media_id = ?", $media_id )->hash
          || die( "Unable to find medium '$media_id'" );

        _update_media_type( $db, $medium, $tags_id, $controversy );
    }
}

sub _get_media_for_typing : Local
{
    my ( $c, $cdts, $controversy ) = @_;

    my $db = $c->dbis;

    my $retype_media_type = $c->req->params->{ retype_media_type } || 'Not Typed';
    my $last_media_id     = $c->req->params->{ last_media_id }     || 0;

    $db->begin;
    MediaWords::CM::Dump::setup_temporary_dump_tables( $db, $cdts, $controversy, 1 );

    my $media = $db->query( <<END, $retype_media_type )->hashes;
with ranked_media as (
    select m.*, 
            mlc.inlink_count, 
            mlc.outlink_count, 
            mlc.story_count,
            rank() over ( order by mlc.inlink_count desc, m.media_id desc ) r
        from 
            dump_media_with_types m, 
            dump_medium_link_counts mlc
        where
            m.media_id = mlc.media_id
        order by r
)

select *
    from 
        ranked_media m
    where
        m.media_type = ? and
        ( ( $last_media_id = 0 ) or
          ( r > ( select r from ranked_media where media_id = $last_media_id limit 1 ) ) )
    limit 10    
END

    $db->commit;

    return $media;
}

# page for adding media types to 'not type'd media
sub add_media_types : Local
{
    my ( $self, $c ) = @_;

    my $db = $c->dbis;

    my ( $cdts, $cd, $controversy ) = _get_controversy_objects( $db, $c->req->params->{ cdts } );
    my $retype_media_type = $c->req->params->{ retype_media_type };

    _process_add_media_type_params( $c, $controversy );

    my $media = _get_media_for_typing( $c, $cdts, $controversy );
    my $last_media_id = @{ $media } ? $media->[ $#{ $media } ]->{ media_id } : 0;

    my $media_types = MediaWords::DBI::Media::get_media_type_tags( $db, $controversy->{ controversies_id } );

    $c->stash->{ controversy }       = $controversy;
    $c->stash->{ cd }                = $cd;
    $c->stash->{ cdts }              = $cdts;
    $c->stash->{ live }              = 1;
    $c->stash->{ media }             = $media;
    $c->stash->{ last_media_id }     = $last_media_id;
    $c->stash->{ media_types }       = $media_types;
    $c->stash->{ retype_media_type } = $retype_media_type;
    $c->stash->{ template }          = 'cm/add_media_types.tt2';
}

# delete all controversy_dates in the controversy
sub delete_all_dates : Local
{
    my ( $self, $c, $controversies_id ) = @_;

    my $db = $c->dbis;

    my $controversy = $db->query( "select * from controversies_with_dates where controversies_id = ?", $controversies_id )
      || die( "Unable to find controversy" );

    $db->query( <<END, $controversies_id );
delete from controversy_dates where not bounday and controversies_id = ?
END

}

# delet a single controversy_dates row
sub delete_date : Local
{
    my ( $self, $c, $controversies_id ) = @_;

    my $db = $c->dbis;

    my $controversy = $db->query( "select * from controversies_with_dates where controversies_id = ?", $controversies_id )
      || die( "Unable to find controversy" );

    my $start_date = $c->req->params->{ start_date };
    my $end_date   = $c->req->params->{ end_date };

    die( "missing start_date or end_date" ) unless ( $start_date && $end_date );

    $db->query( <<END, $controversies_id, $start_date, $end_date );
delete from controversy_dates where controversies_id = ? and start_date = ? and end_date = ? and not boundary
END

    $c->res->redirect( $c->uri_for( '/admin/cm/edit_dates/' . $controversies_id, { status_msg => 'Date deleted.' } ) );
}

# add timeslice dates for every $interval days
sub _add_interval_dates
{
    my ( $db, $controversy, $interval ) = @_;

    return unless ( $interval > 0 );

    sub increment_day { MediaWords::Util::SQL::increment_day( @_ ) }

    my $last_interval_start = increment_day( $controversy->{ end_date }, -1 * $interval );

    for ( my $i = $controversy->{ start_date } ; $i lt $last_interval_start ; $i = increment_day( $i, $interval ) )
    {
        _add_controversy_date( $db, $controversy, $i, increment_day( $i, $interval ) );
    }
}

# add custom time slice range to controversy_dates
sub add_date : Local
{
    my ( $self, $c, $controversies_id ) = @_;

    my $db = $c->dbis;

    my $controversy =
      $db->query( "select * from controversies_with_dates where controversies_id = ?", $controversies_id )->hash
      || die( "Unable to find controversy" );

    my $interval   = $c->req->params->{ interval } + 0;
    my $start_date = $c->req->params->{ start_date };
    my $end_date   = $c->req->params->{ end_date };

    if ( $interval )
    {
        _add_interval_dates( $db, $controversy, $interval );
    }
    else
    {
        my $valid_date = qr/^\d\d\d\d-\d\d-\d\d$/;
        if ( !( ( $start_date =~ $valid_date ) && ( $end_date =~ $valid_date ) ) )
        {
            $c->res->redirect(
                $c->uri_for( '/admin/cm/edit_dates/' . $controversies_id, { error_msg => 'Invalid date format.' } ) );
            return;
        }

        die( "missing start_date or end_date" ) unless ( $start_date && $end_date );

        _add_controversy_date( $db, $controversy, $start_date, $end_date );
    }

    $c->res->redirect( $c->uri_for( '/admin/cm/edit_dates/' . $controversies_id, { status_msg => 'Dates added.' } ) );
}

# edit list of controversy_dates for the controversy
sub edit_dates : Local
{
    my ( $self, $c, $controversies_id ) = @_;

    my $db = $c->dbis;

    my $controversy = $db->find_by_id( 'controversies', $controversies_id ) || die( "Unable to find controversy" );

    my $controversy_dates = $db->query( <<END, $controversies_id )->hashes;
select cd.* from controversy_dates cd where cd.controversies_id = ? order by cd.start_date, cd.end_date desc 
END

    $c->stash->{ controversy }       = $controversy;
    $c->stash->{ controversy_dates } = $controversy_dates;
    $c->stash->{ template }          = 'cm/edit_dates.tt2';
}

# find existing media_type_tag_set for controversy or create a new one
# if one does not already exist
sub _find_or_create_controversy_media_type
{
    my ( $db, $controversy ) = @_;

    if ( my $tag_sets_id = $controversy->{ media_type_tag_sets_id } )
    {
        return $db->find_by_id( 'tag_sets', $tag_sets_id );
    }

    my $tag_set = {
        name        => "controversy_" . $controversy->{ controversies_id } . "_media_types",
        label       => "Media Types for " . $controversy->{ name } . " Controversy",
        description => "These tags are media types specific to the " . $controversy->{ name } . " controversy"
    };

    $tag_set = $db->create( 'tag_sets', $tag_set );

    my $not_typed_tag = {
        tag   => 'Not Typed',
        label => 'Not Typed',
        description =>
          'Choose to indicate that this medium should be typed according to its universal type in this controversy',
        tag_sets_id => $tag_set->{ tag_sets_id }
    };

    $db->create( 'tags', $not_typed_tag );

    $db->query( <<END, $tag_set->{ tag_sets_id }, $controversy->{ controversies_id } );
update controversies set media_type_tag_sets_id = ? where controversies_id = ?
END

    return $tag_set;
}

# add a new media type tag
sub add_media_type : Local
{
    my ( $self, $c, $controversies_id ) = @_;

    my $form = $c->create_form( { load_config_file => $c->path_to() . '/root/forms/admin/cm/controversy_media_type.yml' } );

    my $db = $c->dbis;

    my $controversy = $db->find_by_id( 'controversies', $controversies_id ) || die( "Unable to find controversy" );

    $c->stash->{ controversy } = $controversy;
    $c->stash->{ form }        = $form;
    $c->stash->{ template }    = 'cm/add_media_type.tt2';

    $form->process( $c->request );

    return unless ( $form->submitted_and_valid );

    my $p = $form->params;

    my $tag_set = _find_or_create_controversy_media_type( $db, $controversy );

    my $tag = {
        tag         => $p->{ tag },
        label       => $p->{ label },
        description => $p->{ description },
        tag_sets_id => $tag_set->{ tag_sets_id }
    };

    $db->create( 'tags', $tag );

    my $status_msg = "Media type has been created.";
    $c->res->redirect(
        $c->uri_for( "/admin/cm/edit_media_types/$controversy->{ controversies_id }", { status_msg => $status_msg } ) );
}

# delete a single media type
sub delete_media_type : Local
{
    my ( $self, $c, $tags_id ) = @_;

    my $db = $c->dbis;

    my $tag = $db->find_by_id( 'tags', $tags_id ) || die( "Unable to find tag" );

    my $controversy = $db->query( <<END, $tag->{ tag_sets_id } )->hash;
select * from controversies where media_type_tag_sets_id = ?
END

    die( "Unable to find controversy" ) unless ( $controversy );

    $c->dbis->query( "delete from tags where tags_id = ?", $tags_id );

    my $status_msg = "Media type has been delete.";
    $c->res->redirect(
        $c->uri_for( "/admin/cm/edit_media_types/$controversy->{ controversies_id }", { status_msg => $status_msg } ) );
}

# edit single controversy media type tag
sub edit_media_type : Local
{
    my ( $self, $c, $tags_id ) = @_;

    my $form = $c->create_form( { load_config_file => $c->path_to() . '/root/forms/admin/cm/controversy_media_type.yml' } );

    my $db = $c->dbis;

    my $tag = $db->find_by_id( 'tags', $tags_id ) || die( "Unable to find tag" );

    my $controversy = $db->query( <<END, $tag->{ tag_sets_id } )->hash;
select * from controversies where media_type_tag_sets_id = ?
END

    die( "Unable to find controversy" ) unless ( $controversy );

    $form->default_values( $tag );
    $form->process( $c->req );

    if ( !$form->submitted_and_valid )
    {
        $c->stash->{ form }        = $form;
        $c->stash->{ controversy } = $controversy;
        $c->stash->{ tag }         = $tag;
        $c->stash->{ template }    = 'cm/edit_media_type.tt2';
        return;
    }

    my $p = $form->params;

    $tag->{ tag }         = $p->{ tag };
    $tag->{ label }       = $p->{ label };
    $tag->{ description } = $p->{ description };

    $c->dbis->update_by_id( 'tags', $tags_id, $tag );

    my $controversies_id = $controversy->{ controversies_id };
    $c->res->redirect(
        $c->uri_for( "/admin/cm/edit_media_types/$controversies_id", { status_msg => 'Media type updated.' } ) );
}

# edit list of controversy specific media types
sub edit_media_types : Local
{
    my ( $self, $c, $controversies_id ) = @_;

    my $db = $c->dbis;

    my $controversy = $db->find_by_id( 'controversies', $controversies_id ) || die( "Unable to find controversy" );

    my $media_types = $db->query( <<END, $controversies_id )->hashes;
select t.* 
    from tags t
        join controversies c on ( c.media_type_tag_sets_id = t.tag_sets_id )
    where 
        c.controversies_id = ? 
    order by t.tag
END

    $c->stash->{ controversy } = $controversy;
    $c->stash->{ media_types } = $media_types;
    $c->stash->{ template }    = 'cm/edit_media_types.tt2';
}

# get a simple count of stories that belong to each partisan media set
sub _get_partisan_counts
{

    my ( $db, $stories_ids ) = @_;

    my $stories_clause = '1=1';
    if ( $stories_ids )
    {
        my $ids_table = $db->get_temporary_ids_table( $stories_ids );
        $stories_clause = "s.stories_id in ( select id from $ids_table )";
    }

    my $query = <<END;
-- partisan collection tags
with partisan_tags as (
    select t.* 
        from
            tags t 
            join tag_sets ts on (t.tag_sets_id = ts.tag_sets_id )
        where
            ts.name = 'collection' and
            t.tag in ( 'partisan_2012_liberal', 'partisan_2012_conservative', 'partisan_2012_libertarian' )
),

-- all stories in the controversy belonging to the media tagged with one of the partisan collection tags
partisan_stories as (
    select s.*, t.*
        from 
            dump_stories s
            join dump_media_tags_map mtm on ( s.media_id = mtm.media_id )
            join dump_tags t on ( mtm.tags_id = t.tags_id )
            join partisan_tags pt on ( t.tags_id = pt.tags_id )
            join dump_tag_sets ts on ( t.tag_sets_id = ts.tag_sets_id )
        where
            $stories_clause
)

select
        ps.tag,
        ps.label,
        count(*) as num_stories
    from partisan_stories ps
    group by ps.tags_id, ps.tag, ps.label
    order by count(*) desc
END

    return $db->query( $query )->hashes;
}

# various stats about an enumerated list of stories
sub story_stats : Local
{
    my ( $self, $c ) = @_;

    my $db = $c->dbis;

    my $cdts_id = $c->req->params->{ cdts };
    my ( $cdts, $cd, $controversy ) = _get_controversy_objects( $db, $cdts_id );

    my $title = $c->req->params->{ title };
    my $live  = $c->req->params->{ l };
    my $q     = $c->req->params->{ q };

    my $solr_p = _get_solr_params_for_time_slice_query( $cdts, $q );
    my $stories_ids = MediaWords::Solr::search_for_stories_ids( $solr_p );

    my $num_stories = scalar( @{ $stories_ids } );

    $db->begin;

    MediaWords::CM::Dump::setup_temporary_dump_tables( $db, $cdts, $controversy, $live );

    my $media_type_stats = _get_media_type_stats_for_time_slice( $db, $stories_ids );
    my $partisan_counts = _get_partisan_counts( $db, $stories_ids );

    # my $partisan_metrics = _get_partisan_link_metrics( $db, $stories_ids );

    $db->commit;

    $c->stash->{ title }            = $title;
    $c->stash->{ cdts }             = $cdts;
    $c->stash->{ controversy_dump } = $cd;
    $c->stash->{ controversy }      = $controversy;
    $c->stash->{ media_type_stats } = $media_type_stats;
    $c->stash->{ partisan_counts }  = $partisan_counts;
    $c->stash->{ num_stories }      = $num_stories;
    $c->stash->{ live }             = $live;
    $c->stash->{ template }         = 'cm/story_stats.tt2';
}

1;<|MERGE_RESOLUTION|>--- conflicted
+++ resolved
@@ -1223,24 +1223,13 @@
 {
     my ( $db, $controversy, $cdts, $q, $sort_by_count ) = @_;
 
-<<<<<<< HEAD
-    my $cdts_clause = "{~ controversy_dump_time_slice:$cdts->{ controversy_dump_time_slices_id } }";
-    my $stories_solr_query = $q ? "$cdts_clause and ( $q )" : $cdts_clause;
-
-    my $stories_ids = MediaWords::Solr::search_for_stories_ids( $db, { q => $stories_solr_query } );
-=======
     my $solr_p = _get_solr_params_for_time_slice_query( $cdts, $q );
-    my $stories_ids = MediaWords::Solr::search_for_stories_ids( $solr_p );
->>>>>>> 899f0102
+    my $stories_ids = MediaWords::Solr::search_for_stories_ids( $db, $solr_p );
 
     my $num_words = int( log( scalar( @{ $stories_ids } ) + 1 ) * 10 );
     $num_words = ( $num_words < 100 ) ? $num_words : 100;
 
-<<<<<<< HEAD
-    my $story_words = MediaWords::Solr::WordCounts->new( db => $db, q => $stories_solr_query )->get_words;
-=======
-    my $story_words = MediaWords::Solr::WordCounts->new( $solr_p )->get_words;
->>>>>>> 899f0102
+    my $story_words = MediaWords::Solr::WordCounts->new( db => $db, %{ $solr_p } )->get_words;
 
     splice( @{ $story_words }, $num_words );
 
