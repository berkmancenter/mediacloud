use strict;
use warnings;

use utf8;
use Test::More;

use Data::Dumper;

use MediaWords::Test::DB;
use MediaWords::Util::Facebook;

BEGIN
{
    use FindBin;
    use lib "$FindBin::Bin/../lib";
}

my $_last_request_time;

# URLs that might fail
sub test_bogus_urls($)
{
    my ( $db ) = @_;

    my @bogus_urls = (

        # URLs with #fragment
        'http://www.nbcnews.com/#/health/health-news/inside-ebola-clinic-doctors-fight-out-control-virus-%20n150391',
        'http://www.nbcnews.com/#/health/',
        'http://www.nbcnews.com/#/health',
        'http://www.nbcnews.com/#/',
        'http://foo.com/#/bar/',

        # Twitter API works only when the #fragment starts with a slash (/)
        # 'http://www.nbcnews.com/#health',
        # 'http://www.nbcnews.com/#health/',

        # URLs with ~tilde
        'http://cyber.law.harvard.edu/~lvaliukas/test.html/',
        'http://cyber.law.harvard.edu/~lvaliukas/test.html/#/foo',
        'http://feeds.please-note-that-this-url-is-not-gawker.com/~r/gizmodo/full/~3/qIhlxlB7gmw/foo-bar-baz-1234567890/',
        'http://feeds.boingboing.net/~r/boingboing/iBag/~3/W1mgVFzEwm4/last-chance-to-save-net-neutra.html/',

        # URLs with #fragment that's about to be removed
        'http://www.macworld.com/article/2154541/podcast-we-got-the-beats.html#tk.rss_all',

        # Gawker's feed URLs
'http://feeds.gawker.com/~r/gizmodo/full/~3/qIhlxlB7gmw/how-to-yell-at-the-fcc-about-how-much-you-hate-its-net-1576943170',
'http://feeds.gawker.com/~r/gawker/full/~3/FjKCT99u_M8/wall-street-is-doing-devious-shit-while-america-sleeps-1679519880',

        # URL that doesn't return "share" or "og_object" keys
'http://feeds.chicagotribune.com/~r/chicagotribune/views/~3/weNQRdjizS8/sns-rt-us-usa-court-netneutrality-20140114,0,5487975.story',
<<<<<<< HEAD
=======

        # Bogus URL with "http:/www" (fixable by fix_common_url_mistakes())
        'http:/www.theinquirer.net/inquirer/news/2322928/net-neutrality-rules-lie-in-tatters-as-fcc-overruled',
>>>>>>> 10638917
    );

    foreach my $bogus_url ( @bogus_urls )
    {
        eval { MediaWords::Util::Facebook::get_url_share_comment_counts( $db, $bogus_url ); };
        ok( !$@, "Stats were fetched for bogus URL '$bogus_url'" );
    }
}

sub test_share_comment_counts($)
{
    my ( $db ) = @_;

    my ( $google_share_count, $google_comment_count ) =
      MediaWords::Util::Facebook::get_url_share_comment_counts( $db, 'http://google.com' );
    ok( $google_share_count > 10090300, "google share count '$google_share_count' should be greater than 10,090,300" );
    ok( $google_comment_count > 10000,  "google comment count '$google_comment_count' should be greater than 10,000" );

    my ( $nyt_ferguson_share_count, $nyt_ferguson_comment_count ) =
      MediaWords::Util::Facebook::get_url_share_comment_counts( $db,
        'http://www.nytimes.com/interactive/2014/08/13/us/ferguson-missouri-town-under-siege-after-police-shooting.html' );
    ok( $nyt_ferguson_share_count > 25000, "nyt ferguson count '$nyt_ferguson_share_count' should be greater than 25,000" );

    my ( $zero_share_count, $zero_comment_count ) =
      MediaWords::Util::Facebook::get_url_share_comment_counts( $db, 'http://totally.bogus.url.123456' );
    ok( $zero_share_count == 0,   "zero share count '$zero_share_count' should be 0" );
    ok( $zero_comment_count == 0, "zero comment count '$zero_comment_count' should be 0" );
}

sub test_store_result($)
{
    my ( $db ) = @_;

    my $media = MediaWords::Test::DB::create_test_story_stack( $db, { A => { B => [ 1, 2, 3 ] } } );

    my $story = $media->{ A }->{ feeds }->{ B }->{ stories }->{ 1 };

    $story->{ url } = 'http://google.com';

    my ( $share_count, $comment_count ) = MediaWords::Util::Facebook::get_and_store_share_comment_counts( $db, $story );

    my $ss = $db->query( 'select * from story_statistics where stories_id = ?', $story->{ stories_id } )->hash;

    ok( $ss, 'story_statistics row exists after initial insert' );

    is( $ss->{ facebook_share_count },   $share_count,   "stored url share count" );
    is( $ss->{ facebook_comment_count }, $comment_count, "stored url comment count" );
    ok( !defined( $ss->{ facebook_api_error } ), "null url share count error" );

    $story->{ url } = 'foobar';

    MediaWords::Util::Facebook::get_and_store_share_comment_counts( $db, $story );

    my $sse = $db->query( 'select * from story_statistics where stories_id = ?', $story->{ stories_id } )->hash;

    is( $sse->{ facebook_share_count },   0, "stored url share count should 0 after error" );
    is( $sse->{ facebook_comment_count }, 0, "stored url comment count should 0 after error" );
    ok( defined( $sse->{ facebook_api_error } ), "facebook should have reported an error" );
}

sub main()
{
    my $config = MediaWords::Util::Config::get_config;
    unless ($config->{ facebook }->{ enabled } eq 'yes'
        and $config->{ facebook }->{ app_id }
        and $config->{ facebook }->{ app_secret } )
    {
        # Facebook's API is not enabled, but maybe there are environment
        # variables set by the automated testing environment
        if ( defined $ENV{ 'FACEBOOK_APP_ID' } and defined $ENV{ 'FACEBOOK_APP_SECRET' } )
        {
            $config->{ facebook }->{ enabled }    = 'yes';
            $config->{ facebook }->{ app_id }     = $ENV{ 'FACEBOOK_APP_ID' };
            $config->{ facebook }->{ app_secret } = $ENV{ 'FACEBOOK_APP_SECRET' };

            # FIXME Awful trick to modify config's cache
            $MediaWords::Util::Config::_config = $config;
        }
        else
        {
            plan skip_all => "Facebook's API is not enabled.";
            return;
        }
    }

<<<<<<< HEAD
    plan tests => 25;
=======
    plan tests => 26;
>>>>>>> 10638917

    my $builder = Test::More->builder;
    binmode $builder->output,         ":utf8";
    binmode $builder->failure_output, ":utf8";
    binmode $builder->todo_output,    ":utf8";

    MediaWords::Test::DB::test_on_test_database(
        sub {
            my ( $db ) = @_;

            test_bogus_urls( $db );
            test_share_comment_counts( $db );
            test_store_result( $db );
        }
    );
}

main();<|MERGE_RESOLUTION|>--- conflicted
+++ resolved
@@ -50,12 +50,9 @@
 
         # URL that doesn't return "share" or "og_object" keys
 'http://feeds.chicagotribune.com/~r/chicagotribune/views/~3/weNQRdjizS8/sns-rt-us-usa-court-netneutrality-20140114,0,5487975.story',
-<<<<<<< HEAD
-=======
 
         # Bogus URL with "http:/www" (fixable by fix_common_url_mistakes())
         'http:/www.theinquirer.net/inquirer/news/2322928/net-neutrality-rules-lie-in-tatters-as-fcc-overruled',
->>>>>>> 10638917
     );
 
     foreach my $bogus_url ( @bogus_urls )
@@ -141,11 +138,7 @@
         }
     }
 
-<<<<<<< HEAD
-    plan tests => 25;
-=======
     plan tests => 26;
->>>>>>> 10638917
 
     my $builder = Test::More->builder;
     binmode $builder->output,         ":utf8";
