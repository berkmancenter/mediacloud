package MediaWords::Pg::Schema;
use Modern::Perl "2013";
use MediaWords::CommonLibs;

use MediaWords::Languages::Language;
use MediaWords::Util::SchemaVersion;

# import functions into server schema

use strict;
use warnings;

use IPC::Run3;
use Carp;
use FindBin;

# get is_stop_stem() stopword + stopword stem tables and a pl/pgsql function definition
sub get_is_stop_stem_function_tables_and_definition
{
    my $sql = '';

    my @stoplist_sizes = ( 'tiny', 'short', 'long' );

    for my $stoplist_size ( @stoplist_sizes )
    {

        # create tables
        $sql .= <<END

            -- PostgreSQL sends notices about implicit keys that are being created,
            -- and the test suite takes them for warnings.
            SET client_min_messages=WARNING;

            -- "Full" stopwords
            DROP TABLE IF EXISTS stopwords_${stoplist_size};
            CREATE TABLE stopwords_${stoplist_size} (
                stopwords_${stoplist_size}_id SERIAL PRIMARY KEY,
                stopword VARCHAR(256) NOT NULL,
                language VARCHAR(3) NOT NULL /* 2- or 3-character ISO 690 language code */
            ) WITH (OIDS=FALSE);
            CREATE UNIQUE INDEX stopwords_${stoplist_size}_stopword
                ON stopwords_${stoplist_size}(stopword, language);

            -- Stopword stems
            DROP TABLE IF EXISTS stopword_stems_${stoplist_size};
            CREATE TABLE stopword_stems_${stoplist_size} (
                stopword_stems_${stoplist_size}_id SERIAL PRIMARY KEY,
                stopword_stem VARCHAR(256) NOT NULL,
                language VARCHAR(3) NOT NULL /* 2- or 3-character ISO 690 language code */
            ) WITH (OIDS=FALSE);
            CREATE UNIQUE INDEX stopword_stems_${stoplist_size}_stopword_stem
                ON stopword_stems_${stoplist_size}(stopword_stem, language);

            -- Reset the message level back to "notice".
            SET client_min_messages=NOTICE;

END
          ;

        # For every language
        my @enabled_languages = MediaWords::Languages::Language::enabled_languages();
        foreach my $language_code ( @enabled_languages )
        {
            my $lang = MediaWords::Languages::Language::language_for_code( $language_code );
            if ( !$lang )
            {
                die "Language '$language_code' is not enabled.";
            }

            # collect stopwords
            my $stopwords_hashref;
            if ( $stoplist_size eq 'tiny' )
            {
                $stopwords_hashref = $lang->get_tiny_stop_words();
            }
            elsif ( $stoplist_size eq 'short' )
            {
                $stopwords_hashref = $lang->get_short_stop_words();
            }
            elsif ( $stoplist_size eq 'long' )
            {
                $stopwords_hashref = $lang->get_long_stop_words();
            }
            my @stopwords;
            while ( my ( $stopword, $value ) = each %{ $stopwords_hashref } )
            {
                if ( $value == 1 )
                {
                    $stopword =~ s/'/''/;
                    push( @stopwords, "('$stopword', '$language_code')" );
                }
            }

            # collect stopword stems
            my $stopword_stems_hashref;
            if ( $stoplist_size eq 'tiny' )
            {
                $stopword_stems_hashref = $lang->get_tiny_stop_word_stems();
            }
            elsif ( $stoplist_size eq 'short' )
            {
                $stopword_stems_hashref = $lang->get_short_stop_word_stems();
            }
            elsif ( $stoplist_size eq 'long' )
            {
                $stopword_stems_hashref = $lang->get_long_stop_word_stems();
            }
            my @stopword_stems;
            while ( my ( $stopword_stem, $value ) = each %{ $stopword_stems_hashref } )
            {
                if ( $value == 1 )
                {
                    $stopword_stem =~ s/'/''/;
                    push( @stopword_stems, "('$stopword_stem', '$language_code')" );
                }
            }

            # insert stopwords and stopword stems
            $sql .=
              'INSERT INTO stopwords_' . $stoplist_size . ' (stopword, language) VALUES ' . join( ', ', @stopwords ) . ';';
            $sql .= 'INSERT INTO stopword_stems_' . $stoplist_size . ' (stopword_stem, language) VALUES ' .
              join( ', ', @stopword_stems ) . ';';
        }

    }

    # create a function
    $sql .= <<END

        CREATE OR REPLACE FUNCTION is_stop_stem(p_size TEXT, p_stem TEXT, p_language TEXT)
            RETURNS BOOLEAN AS \$\$
        DECLARE
            result BOOLEAN;
        BEGIN

            -- Tiny
            IF p_size = 'tiny' THEN
                IF p_language IS NULL THEN
                    SELECT 't' INTO result FROM stopword_stems_tiny
                        WHERE stopword_stem = p_stem;
                    IF NOT FOUND THEN
                        result := 'f';
                    END IF;
                ELSE
                    SELECT 't' INTO result FROM stopword_stems_tiny
                        WHERE stopword_stem = p_stem AND language = p_language;
                    IF NOT FOUND THEN
                        result := 'f';
                    END IF;
                END IF;

            -- Short
            ELSIF p_size = 'short' THEN
                IF p_language IS NULL THEN
                    SELECT 't' INTO result FROM stopword_stems_short
                        WHERE stopword_stem = p_stem;
                    IF NOT FOUND THEN
                        result := 'f';
                    END IF;
                ELSE
                    SELECT 't' INTO result FROM stopword_stems_short
                        WHERE stopword_stem = p_stem AND language = p_language;
                    IF NOT FOUND THEN
                        result := 'f';
                    END IF;
                END IF;

            -- Long
            ELSIF p_size = 'long' THEN
                IF p_language IS NULL THEN
                    SELECT 't' INTO result FROM stopword_stems_long
                        WHERE stopword_stem = p_stem;
                    IF NOT FOUND THEN
                        result := 'f';
                    END IF;
                ELSE
                    SELECT 't' INTO result FROM stopword_stems_long
                        WHERE stopword_stem = p_stem AND language = p_language;
                    IF NOT FOUND THEN
                        result := 'f';
                    END IF;
                END IF;

            -- unknown size
            ELSE
                RAISE EXCEPTION 'Unknown stopword stem size: "%" (expected "tiny", "short" or "long")', p_size;
                result := 'f';
            END IF;

            RETURN result;
        END;
        \$\$ LANGUAGE plpgsql;

END
      ;

    return $sql;
}

# get the sql function definitions
sub get_sql_function_definitions
{
    my $sql = '';

    # append is_stop_stem()
    $sql .= get_is_stop_stem_function_tables_and_definition();

    return $sql;
}

# add all of the functions defined in $_functions to the database
sub add_functions
{
    my ( $db ) = @_;

    eval { $db->query( 'create language plperlu' ); };

    my $sql = get_sql_function_definitions();
    $db->query( $sql );
}

# Path to where the "pgcrypto.sql" is located (on 8.4 and 9.0)
sub _path_to_pgcrypto_sql_file_84_90()
{
    my $pg_config_share_dir = `pg_config --sharedir`;
    $pg_config_share_dir =~ s/\n//;
    my $pgcrypto_sql_file = "$pg_config_share_dir/contrib/pgcrypto.sql";
    unless ( -e $pgcrypto_sql_file )
    {
        die "'pgcrypto' file does not exist at path: $pgcrypto_sql_file";
    }

    return $pgcrypto_sql_file;
}

sub _pgcrypto_extension_sql($)
{
    my ( $db ) = @_;

    my $sql = '';

    my $postgres_version = _postgresql_version( $db );
    if ( $postgres_version =~ /^PostgreSQL 8/ or $postgres_version =~ /^PostgreSQL 9\.0/ )
    {
        # PostgreSQL 8.x and 9.0
        my $pgcrypto_sql_file = _path_to_pgcrypto_sql_file_84_90;
        open PGCRYPTO_SQL, "< $pgcrypto_sql_file" or die "Can't open $pgcrypto_sql_file : $!\n";
        while ( <PGCRYPTO_SQL> )
        {
            $sql .= $_;
        }
        close PGCRYPTO_SQL;

    }
    else
    {
        # PostgreSQL 9.1+
        $sql = 'CREATE EXTENSION IF NOT EXISTS pgcrypto';
    }

    return $sql;
}

sub _add_pgcrypto_extension($)
{
    my ( $db ) = @_;

    say STDERR 'Adding "pgcrypto" extension...';

    # Add "pgcrypto" extension
    my $sql = _pgcrypto_extension_sql( $db );
    $db->query( $sql );

    unless ( _pgcrypto_is_installed( $db ) )
    {
        die "'pgcrypto' extension has not been installed.";
    }
}

# Test if "pgcrypto" extension has been installed
sub _pgcrypto_is_installed($)
{
    my ( $db ) = @_;

    if ( $db->query( "SELECT 1 FROM pg_proc WHERE proname = 'gen_random_bytes'" )->hash )
    {
        return 1;
    }
    else
    {
        return 0;
    }
}

# Returns PostgreSQL version (e.g. "PostgreSQL 8.4.17 on i386-apple-darwin13.0.0, compiled by GCC Apple LLVM version 5.0 (clang-500.2.78) (based on LLVM 3.3svn), 64-bit")
sub _postgresql_version($)
{
    my ( $db ) = @_;

    my $postgres_version = $db->query( 'SELECT VERSION() AS version' )->hash;
    $postgres_version = $postgres_version->{ version };
    $postgres_version =~ s/^\s+//;
    $postgres_version =~ s/\s+$//;

    if ( $postgres_version !~ /^PostgreSQL \d.+?$/ )
    {
        die "Unable to parse PostgreSQL version: $postgres_version";
    }

    return $postgres_version;
}

# removes all relations belonging to a given schema
# default schema is 'public'
sub reset_schema($;$)
{
    my ( $db, $schema ) = @_;

    $schema ||= 'public';

    my $postgres_version = _postgresql_version( $db );

    # TODO: should check for failure
    {
        my $old_handler = $SIG{ __WARN__ };

        $SIG{ __WARN__ } = 'IGNORE';

        #sub {
        # say 'ignoring warning';
        #};

        no warnings;

        # By default this will complain but the drop cascading to other objects
        # THis warning is just noise so get rid of it.

        $db->dbh->trace( 0 );
        say STDERR Dumper( $db->dbh->trace );

        $db->query( "DROP SCHEMA IF EXISTS $schema CASCADE" );

        unless ( $postgres_version =~ /^PostgreSQL 8/ or $postgres_version =~ /^PostgreSQL 9\.0/ )
        {

            # Assume PostgreSQL 9.1+ ('DROP EXTENSION' is only available+required since that version)
            $db->query( 'DROP EXTENSION IF EXISTS plpgsql CASCADE' );
        }
        $db->query( "DROP LANGUAGE IF EXISTS plpgsql CASCADE" );

        $SIG{ __WARN__ } = $old_handler;
    }

    $db->query( "CREATE LANGUAGE plpgsql" );

    # these schemas will be created later so don't recreate it here
    if ( ( $schema ne 'enum' ) && ( $schema ne 'cd' ) )
    {
        $db->query( "CREATE SCHEMA $schema" );
    }

    return undef;
}

# recreates all schemas
sub reset_all_schemas($)
{
    my ( $db ) = @_;

    reset_schema( $db, 'public' );

    # removes schema used by dklab enum procedures
    # schema will be re-added in dklab sqlfile
    reset_schema( $db, 'enum' );

    # schema to hold all of the controversy dump snapshot tables
    reset_schema( $db, 'cd' );

    reset_schema( $db, 'stories_tags_map_media_sub_tables' );
}

# loads and runs a given SQL file
# useful for rebuilding the database schema after a call to reset_schema
sub load_sql_file
{
    my ( $label, $sql_file ) = @_;

    sub parse_line
    {
        my ( $line ) = @_;

        chomp( $line );

        #say "Got line: '$line'";

        # Die on unexpected SQL (e.g. DROP TABLE)
        if (
            not $line =~
/^NOTICE:|^CREATE|^ALTER|^\SET|^COMMENT|^INSERT|^ enum_add.*|^----------.*|^\s+|^\(\d+ rows?\)|^$|^DROP LANGUAGE|^DROP VIEW|^DROP TABLE|^drop cascades to view |^UPDATE \d+|^DROP TRIGGER|^Timing is on\.|^DROP INDEX|^psql.*: NOTICE:/
          )
        {

            # Make an exception for the fancy way of creating Pg languages
            if ( not $line =~ /^DROP FUNCTION/ )
            {
                carp "Evil line: '$line'";
                die "Evil line: '$line'";
            }
        }

        return "$line\n";
    }

    my $db_settings = MediaWords::DB::connect_settings( $label );
    my $script_dir  = MediaWords::Util::Config::get_config()->{ mediawords }->{ script_dir };
    my $db_type     = $db_settings->{ type };
    my $host        = $db_settings->{ host };
    my $database    = $db_settings->{ db };
    my $username    = $db_settings->{ user };
    my $port        = $db_settings->{ port };
    my $password    = $db_settings->{ pass } . "\n";

    say "$host $database $username $password ";

    # TODO: potentially brittle, $? should be checked after run3
    # common shell script interface gives indirection to database with no
    # modification of this code.
    # if there is a way to do this without popping out to a shell, please use it

    # stdout and stderr go to this script's channels. password is passed on stdin
    # so it doesn't appear in the process table
    say STDERR "loadsql: $script_dir/loadsql.$db_type.sh";
    run3( [ "$script_dir/loadsql.$db_type.sh", $sql_file, $host, $database, $username, $port ],
        \$password, \&parse_line, \&parse_line );

    my $ret = $?;
    return $ret;
}

sub recreate_db
{
    my ( $label ) = @_;

    my $do_not_check_schema_version = 1;
    my $db = MediaWords::DB::connect_to_db( $label, $do_not_check_schema_version );

    say STDERR "reset schema ...";

<<<<<<< HEAD
    reset_all_schemas( $db );
    say STDERR "add functions ...";
    MediaWords::Pg::Schema::add_functions( $db );
=======
        reset_all_schemas( $db );
        say STDERR "add functions ...";
        MediaWords::Pg::Schema::add_functions( $db );
        say STDERR "add functions completed ...";

        $db->disconnect;
    }
>>>>>>> 70c65160

    my $script_dir = MediaWords::Util::Config->get_config()->{ mediawords }->{ script_dir } || $FindBin::Bin;

    say STDERR "script_dir: $script_dir";

    say STDERR "add enum functions ...";
    my $load_dklab_postgresql_enum_result = load_sql_file( $label, "$script_dir/dklab_postgresql_enum_2009-02-26.sql" );

    die "Error adding dklab_postgresql_enum procecures" if ( $load_dklab_postgresql_enum_result );

    say STDERR "Adding 'pgcrypto' extension...";
    _add_pgcrypto_extension( $db );

    say STDERR "add mediacloud schema ...";
    my $load_sql_file_result = load_sql_file( $label, "$script_dir/mediawords.sql" );

    return $load_sql_file_result;
}

# Upgrade database schema to the latest version
# (returns 1 on success, 0 on failure)
sub upgrade_db($;$)
{
    my ( $label, $echo_instead_of_executing ) = @_;

    my $script_dir = MediaWords::Util::Config->get_config()->{ mediawords }->{ script_dir } || $FindBin::Bin;
    say STDERR "script_dir: $script_dir";
    my $db;
    {

        my $do_not_check_schema_version = 1;
        $db = MediaWords::DB::connect_to_db( $label, $do_not_check_schema_version );
    }

    # Current schema version
    my $schema_version_query =
      "SELECT value AS schema_version FROM database_variables WHERE name = 'database-schema-version' LIMIT 1";
    my @schema_versions        = $db->query( $schema_version_query )->flat();
    my $current_schema_version = $schema_versions[ 0 ] + 0;
    unless ( $current_schema_version )
    {
        say STDERR "Invalid current schema version.";
        return 0;
    }
    say STDERR "Current schema version: $current_schema_version";

    # Target schema version
    open SQLFILE, "$script_dir/mediawords.sql" or die $!;
    my @sql = <SQLFILE>;
    close SQLFILE;
    my $target_schema_version = MediaWords::Util::SchemaVersion::schema_version_from_lines( @sql );
    unless ( $target_schema_version )
    {
        say STDERR "Invalid target schema version.";
        return 0;
    }

    say STDERR "Target schema version: $target_schema_version";

    if ( $current_schema_version == $target_schema_version )
    {
        say STDERR "Schema is up-to-date, nothing to upgrade.";
        return 1;
    }
    if ( $current_schema_version > $target_schema_version )
    {
        say STDERR "Current schema version is newer than the target schema version, please update the source code.";
        return 0;
    }

    # Check if the SQL diff files that are needed for upgrade are present before doing anything else
    my @sql_diff_files;
    for ( my $version = $current_schema_version ; $version < $target_schema_version ; ++$version )
    {
        my $diff_filename = './sql_migrations/mediawords-' . $version . '-' . ( $version + 1 ) . '.sql';
        unless ( -e $diff_filename )
        {
            say STDERR "SQL diff file '$diff_filename' does not exist.";
            return 0;
        }

        push( @sql_diff_files, $diff_filename );
    }

    # Install "pgcrypto"
    unless ( _pgcrypto_is_installed( $db ) )
    {
        say STDERR "Adding 'pgcrypto' extension...";

        if ( $echo_instead_of_executing )
        {

            my $pgcrypto_sql = _pgcrypto_extension_sql( $db );

            print "-- --------------------------------\n";
            print "-- 'pgcrypto' extension\n";
            print "-- --------------------------------\n\n\n";

            print $pgcrypto_sql;

        }
        else
        {

            _add_pgcrypto_extension( $db );

        }
    }

    # Import diff files one-by-one
    foreach my $diff_filename ( @sql_diff_files )
    {
        if ( $echo_instead_of_executing )
        {
            say STDERR "Echoing out $diff_filename to STDOUT...";

            print "-- --------------------------------\n";
            print "-- This is a concatenated schema diff between versions " .
              "$current_schema_version and $target_schema_version.\n";
            print "-- Please review this schema diff and import it manually.\n";
            print "-- --------------------------------\n\n\n";

            open DIFF, "< $diff_filename" or die "Can't open $diff_filename : $!\n";
            while ( <DIFF> )
            {
                print;
            }
            close DIFF;

            print "\n-- --------------------------------\n\n\n";

        }
        else
        {
            say STDERR "Importing $diff_filename...";

            my $load_sql_file_result = load_sql_file( $label, $diff_filename );
            if ( $load_sql_file_result )
            {
                say STDERR "Executing SQL diff file '$diff_filename' failed.";
                return 1;
            }
        }

    }

    if ( !$echo_instead_of_executing )
    {
        say STDERR "(Re-)adding functions...";
        MediaWords::Pg::Schema::add_functions( $db );
    }

    $db->disconnect;

    say STDERR "Done.";

    return 1;
}

1;<|MERGE_RESOLUTION|>--- conflicted
+++ resolved
@@ -446,19 +446,9 @@
 
     say STDERR "reset schema ...";
 
-<<<<<<< HEAD
     reset_all_schemas( $db );
     say STDERR "add functions ...";
     MediaWords::Pg::Schema::add_functions( $db );
-=======
-        reset_all_schemas( $db );
-        say STDERR "add functions ...";
-        MediaWords::Pg::Schema::add_functions( $db );
-        say STDERR "add functions completed ...";
-
-        $db->disconnect;
-    }
->>>>>>> 70c65160
 
     my $script_dir = MediaWords::Util::Config->get_config()->{ mediawords }->{ script_dir } || $FindBin::Bin;
 
