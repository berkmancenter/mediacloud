package MediaWords::ImportStories;

=head1 NAME

Mediawords::ImportStories - template class for importing stories into db

=head1 DESCRIPTION

Import stories into the database, handling date bounding and story deduping.  This is only
a template class.  You must use of the sub class such as MediaWords::ImportStories::ScrapeHTML
or MediaWords::ImportStories::Feedly to import stories from a given source.

After the sub class identifies all story candidates, ImportStories looks for any
duplicates among the story candidates and the existing stories in the media sources and only adds as stories
the candidates with out existing duplicate stories.  The duplication check looks for matching normalized urls
<<<<<<< HEAD
as well as matching title parts (see MediaWords::DBI::Stories::Dup::get_medium_dup_stories_by_<title|url>.
=======
as well as matching title parts.
>>>>>>> c1160855

Each sub class needs to implement $self->get_new_stories(), which should return a set of story candidates
for deduplication and date restriction by this super class.

=cut

use strict;
use warnings;

use Modern::Perl "2015";
use MediaWords::CommonLibs;

use Moose::Role;

use Data::Dumper;
use Encode;

use MediaWords::TM::GuessDate;
use MediaWords::CommonLibs;
use MediaWords::DBI::Downloads;
use MediaWords::DBI::Stories::Dup;
use MediaWords::Util::ParseHTML;
use MediaWords::Util::SQL;
use MediaWords::Util::Tags;
use MediaWords::Util::URL;

=head1 ATTRIBUTES

=over

item *

db - db handle

item *

media_id - media source to which to add stories

item *

max_pages (optional) - max num of pages to scrape by recursively finding urls matching page_url_pattern

item *

start_date (optional) - start date of stories to scrape and dedup

item *

end_date (optional) - end date of stories to scrape and dedup

item *

debug (optional) - print debug messages urls crawled and stories created

item *

dry_run (optional) - do everything but actually insert stories into db

item *

module_stories - full list of stories returned by call to $self->get_new_stories() during scrape_stories()

item *

existing_stories - full list of stories in media_id, genreated during scrape_stories()

=back

=cut

has 'db'       => ( is => 'rw', isa => 'Ref', required => 1 );
has 'media_id' => ( is => 'rw', isa => 'Int', required => 1 );

has 'debug'   => ( is => 'rw', isa => 'Int', required => 0 );
has 'dry_run' => ( is => 'rw', isa => 'Int', required => 0 );

has 'max_pages' => ( is => 'rw', isa => 'Int', required => 0, default => 10_000 );

has 'start_date' => ( is => 'rw', isa => 'Str', required => 0, default => '1000-01-01' );
has 'end_date'   => ( is => 'rw', isa => 'Str', required => 0, default => '3000-01-01' );

has 'scrape_feed' => ( is => 'rw', isa => 'Ref', required => 0 );

has 'module_stories'   => ( is => 'rw', isa => 'Ref', required => 0 );
has 'existing_stories' => ( is => 'rw', isa => 'Ref', required => 0 );

# sub class must implement $self->get_new_stories(), which returns story objects that have not yet
# been inserted into the db
requires 'get_new_stories';

=head1 METHODS

=cut

=head2 generate_story( $self, $contnet, $url )

Given the content, generate a story hash

=cut

sub generate_story
{
    my ( $self, $content, $url ) = @_;

    my $db = $self->db;

    my $title = MediaWords::Util::ParseHTML::html_title( $content, $url, 1024 );

    my $story = {
        url          => $url,
        guid         => $url,
        media_id     => $self->media_id,
        collect_date => MediaWords::Util::SQL::sql_now,
        title        => $title,
        description  => '',
        content      => $content
    };

    my $date_guess = MediaWords::TM::GuessDate::guess_date( $story->{ url }, $content );
    if ( $date_guess->{ result } eq $MediaWords::TM::GuessDate::Result::FOUND )
    {
        $story->{ publish_date } = $date_guess->{ date };
    }
    else
    {
        $story->{ publish_date } = MediaWords::Util::SQL::sql_now();
    }

    $story->{ content } = $content;

    return $story;
}

=head2 story_is_in_date_range( $self, $publish_date )

Return true if the publish date is before $self->end_date and after $self->start_date

=cut

sub story_is_in_date_range
{
    my ( $self, $publish_date ) = @_;

    my $publish_day = substr( $publish_date, 0, 10 );

    my $start_date = substr( $self->start_date, 0, 10 ) || '2010-01-01';
    return 0 if ( $start_date && ( $publish_day lt $start_date ) );

    my $end_date = substr( $self->end_date, 0, 10 );
    return 0 if ( $end_date && ( $publish_day gt $end_date ) );

    return 1;
}

sub _get_stories_in_date_range
{
    my ( $self, $stories ) = @_;

    DEBUG "date range: " . $self->start_date . " - " . $self->end_date;

    my $dated_stories = [];
    for my $story ( @{ $stories } )
    {
        if ( $self->story_is_in_date_range( $story->{ publish_date } ) )
        {
            push( @{ $dated_stories }, $story );
        }
        else
        {
            DEBUG "story failed date restriction: " . $story->{ publish_date };
        }
    }

    DEBUG "kept " . scalar( @{ $dated_stories } ) . " / " . scalar( @{ $stories } ) . " after date restriction";

    return $dated_stories;
}

# get all stories belonging to the media source
sub _get_existing_stories
{
    my ( $self ) = @_;

    my $stories = $self->db->query( <<SQL, $self->{ media_id } )->hashes;
select stories_id, media_id, publish_date, url, guid, title from stories where media_id = ?
SQL

    return $stories;
}

<<<<<<< HEAD
# give a list of dup stories returned by  MediaWords::DBI::Stories::get_medium_dup_stories_by_*, prune the
# original list only to include one each of the sets of dup stories
sub _prune_dup_stories($$)
{
    my ( $self, $stories, $dup_sets ) = @_;

    my $remove_stories_lookup = {};

    for my $dup_set ( @{ $dup_sets } )
    {
        # mark all stories in the dup set other than the first for removal
        shift( @{ $dup_set } );
        map { $remove_stories_lookup->{ $_->{ guid } } = 1 } @{ $dup_set };
    }

    my $pruned_stories = [];
    map { push( @{ $pruned_stories }, $_ ) unless ( $remove_stories_lookup->{ $_->{ guid } } ) } @{ $stories };

    DEBUG "pruned to " . scalar( @{ $pruned_stories } ) . " / " . scalar( @{ $stories } ) . " stories";

    return $pruned_stories;
}

# dedup the stories from the import module first
sub _dedup_imported_stories($$)
{
    my ( $self, $stories ) = @_;

    my $url_dup_stories = MediaWords::DBI::Stories::Dup::get_medium_dup_stories_by_url( $self->db, $stories );

    my $deduped_stories = $self->_prune_dup_stories( $stories, $url_dup_stories );

    my $title_dup_stories = MediaWords::DBI::Stories::Dup::get_medium_dup_stories_by_title( $self->db, $deduped_stories, 1 );

    return $self->_prune_dup_stories( $deduped_stories, $title_dup_stories );
}

# return a list of just the new stories that don't have a duplicate in the existing stories
sub _dedup_new_stories
{
    my ( $self ) = @_;

    my $new_stories      = $self->module_stories;
    my $existing_stories = $self->existing_stories;

    $new_stories = $self->_dedup_imported_stories( $new_stories );

    my $all_stories = [ @{ $new_stories }, @{ $existing_stories } ];

    my $all_dup_stories = MediaWords::DBI::Stories::Dup::get_medium_dup_stories_by_url( $self->db, $all_stories );
    my $title_dup_stories = MediaWords::DBI::Stories::Dup::get_medium_dup_stories_by_title( $self->db, $all_stories, 1 );

    push( @{ $all_dup_stories }, @{ $title_dup_stories } );

    my $new_stories_lookup = {};
    map { $new_stories_lookup->{ $_->{ url } } = $_ } @{ $new_stories };

    my $dup_new_stories_lookup = {};
    for my $dup_stories ( @{ $all_dup_stories } )
    {
        my $stories_id = 0;
        map { $stories_id ||= $_->{ stories_id } } @{ $dup_stories };

        for my $ds ( @{ $dup_stories } )
        {
            if ( $new_stories_lookup->{ $ds->{ url } } )
            {
                delete( $new_stories_lookup->{ $ds->{ url } } );
                $dup_new_stories_lookup->{ $ds->{ url } } = $ds;
                $ds->{ dup_stories_id } = $stories_id;
            }
        }

    }

    my $nondup_stories = [ values( %{ $new_stories_lookup } ) ];
    my $dup_stories    = [ values( %{ $dup_new_stories_lookup } ) ];

    DEBUG "_dedup_new_stories: " . scalar( @{ $nondup_stories } ) . " new / " . scalar( @{ $dup_stories } ) . " dup";

    return ( $nondup_stories, $dup_stories );
}

=======
>>>>>>> c1160855
# get a dummy feed just to hold the scraped stories because we have to give a feed to each new download
sub _get_scrape_feed
{
    my ( $self ) = @_;

    return $self->scrape_feed if ( $self->scrape_feed );

    my $db = $self->db;

    my $medium = $db->find_by_id( 'media', $self->media_id );

    my $feed_name = ref( $self );
    my $feed_url  = "$feed_name:$medium->{ url }";

    my $feed = $db->query( <<SQL, $medium->{ media_id }, $feed_url, $feed_name )->hash;
select * from feeds where media_id = ? and url = ? order by ( name = ? )
SQL

    $feed ||= $db->query( <<SQL, $medium->{ media_id }, $feed_url, $feed_name )->hash;
insert into feeds ( media_id, url, name, active ) values ( ?, ?, ?, 'f' ) returning *
SQL

    DEBUG "scrape feed: $feed->{ name } [$feed->{ feeds_id }]";

    $self->scrape_feed( $feed );

    return $feed;
}

# add and extract download for story
sub _add_story_download
{
    my ( $self, $story, $content ) = @_;

    my $db = $self->db;

    if ( $content )
    {
        my $download = {
            feeds_id   => $self->_get_scrape_feed->{ feeds_id },
            stories_id => $story->{ stories_id },
            url        => $story->{ url },
            host       => MediaWords::Util::URL::get_url_host( $story->{ url } ),
            type       => 'content',
            sequence   => 1,
            state      => 'success',
            path       => 'content:pending',
            priority   => 1,
            extracted  => 't'
        };

        $download = $db->create( 'downloads', $download );

        $download = MediaWords::DBI::Downloads::store_content( $db, $download, $content );

        eval { MediaWords::DBI::Downloads::process_download_for_extractor( $db, $download ); };

        WARN "extract error processing download $download->{ downloads_id }: $@" if ( $@ );
    }
    else
    {
        my $download = {
            feeds_id   => $self->_get_scrape_feed->{ feeds_id },
            stories_id => $story->{ stories_id },
            url        => $story->{ url },
            host       => MediaWords::Util::URL::get_url_host( $story->{ url } ),
            type       => 'content',
            sequence   => 1,
            state      => 'pending',
            priority   => 1,
            extracted  => 'f'
        };

        $download = $db->create( 'downloads', $download );
    }
}

# add row to scraped_stories table
sub _add_scraped_stories_flag
{
    my ( $self, $story ) = @_;

    $self->db->query( <<SQL, $story->{ stories_id }, ref( $self ) );
insert into scraped_stories ( stories_id, import_module )
    select \$1, \$2 where not exists (
        select 1 from scraped_stories where stories_id = \$1 and import_module = \$2 )
SQL

}

# add the stories to the database, including downloads
sub _add_new_stories
{
    my ( $self, $stories ) = @_;

    DEBUG "adding new stories to db ..." if ( $self->debug );

    my $scrape_feeds_id = $self->_get_scrape_feed()->{ feeds_id };

    my $total_stories = scalar( @{ $stories } );
    my $i             = 1;

    my $added_stories = [];
    for my $story ( @{ $stories } )
    {
        $self->db->begin;
        DEBUG "story: " . $i++ . " / $total_stories";

        my $content = $story->{ content };

        delete( $story->{ content } );
        delete( $story->{ normalized_url } );

        $story = MediaWords::DBI::Stories::Stories::add_new( $self->db, $story, $scrape_feeds_id );

        $self->_add_scraped_stories_flag( $story );

        $self->_add_story_download( $story, $content );

        push( @{ $added_stories }, $story );
        $self->db->commit;
    }

    return $added_stories;
}

# print stories
sub _print_stories
{
    my ( $self, $stories ) = @_;

    for my $s ( sort { $a->{ publish_date } cmp $b->{ publish_date } } @{ $stories } )
    {
        DEBUG <<END;
$s->{ publish_date } - $s->{ title } [$s->{ url }]
END
    }

}

# eliminate any stories with titles that are logogram language (chinese, japanese, etc) because story deduplication
# does not work well
sub _eliminate_logogram_languages()
{
    my ( $self ) = @_;

    my $logogram_lookup = { ja => 1, ko => 1, zh => 1, dz => 1, bo => 1 };

    my $keep_stories = [];
    my $stories      = $self->module_stories;

    for my $story ( @{ $stories } )
    {
        my $language = MediaWords::Util::IdentifyLanguage::language_code_for_text( $story->{ title } );
        push( @{ $keep_stories }, $story ) if ( !$logogram_lookup->{ $language } );
    }

    $self->module_stories( $keep_stories );

    if ( scalar( @{ $stories } ) > scalar( @{ $keep_stories } ) )
    {
        DEBUG "pruned from " .
          scalar( @{ $stories } ) . " to " .
          scalar( @{ $keep_stories } ) . " stories for logogram language";
    }
}

# get module stories and existing stories and set ->module_stories and ->existing_stories
sub _get_module_and_existing_stories
{
    my ( $self ) = @_;

    # transaction is needed for the duraction of the cursor
    $self->db->begin;

    eval {
        $self->module_stories( $self->get_new_stories );

        $self->_eliminate_logogram_languages();

        return unless ( scalar( @{ $self->module_stories } ) );

        $self->existing_stories( $self->_get_existing_stories() );
    };

    $self->db->commit;

    die( $@ ) if ( $@ );
}

=head2 scrape_stories( $self, $new_stories )

Call ImportStories::SUB->get_new_stories and add any stories within the specified date range to the given media source
if there are not already duplicates in the media source.

If $new_stories is not passed, call $self->get_new_stories() to get the list of new stories from the import module. If
$new_stories is specified, use that list instead of calling $self->get_new_stories().
=cut

sub scrape_stories
{
    my ( $self ) = @_;

    $self->_get_module_and_existing_stories();

    my $new_stories = $self->module_stories;

    return [] unless ( scalar( @{ $new_stories } ) );

    my $dated_stories = $self->_get_stories_in_date_range( $new_stories );

    if ( $self->dry_run )
    {
        return $dated_stories;
    }
    else
    {
        return $self->_add_new_stories( $dated_stories );
    }
}

1;<|MERGE_RESOLUTION|>--- conflicted
+++ resolved
@@ -13,11 +13,7 @@
 After the sub class identifies all story candidates, ImportStories looks for any
 duplicates among the story candidates and the existing stories in the media sources and only adds as stories
 the candidates with out existing duplicate stories.  The duplication check looks for matching normalized urls
-<<<<<<< HEAD
-as well as matching title parts (see MediaWords::DBI::Stories::Dup::get_medium_dup_stories_by_<title|url>.
-=======
 as well as matching title parts.
->>>>>>> c1160855
 
 Each sub class needs to implement $self->get_new_stories(), which should return a set of story candidates
 for deduplication and date restriction by this super class.
@@ -208,92 +204,6 @@
     return $stories;
 }
 
-<<<<<<< HEAD
-# give a list of dup stories returned by  MediaWords::DBI::Stories::get_medium_dup_stories_by_*, prune the
-# original list only to include one each of the sets of dup stories
-sub _prune_dup_stories($$)
-{
-    my ( $self, $stories, $dup_sets ) = @_;
-
-    my $remove_stories_lookup = {};
-
-    for my $dup_set ( @{ $dup_sets } )
-    {
-        # mark all stories in the dup set other than the first for removal
-        shift( @{ $dup_set } );
-        map { $remove_stories_lookup->{ $_->{ guid } } = 1 } @{ $dup_set };
-    }
-
-    my $pruned_stories = [];
-    map { push( @{ $pruned_stories }, $_ ) unless ( $remove_stories_lookup->{ $_->{ guid } } ) } @{ $stories };
-
-    DEBUG "pruned to " . scalar( @{ $pruned_stories } ) . " / " . scalar( @{ $stories } ) . " stories";
-
-    return $pruned_stories;
-}
-
-# dedup the stories from the import module first
-sub _dedup_imported_stories($$)
-{
-    my ( $self, $stories ) = @_;
-
-    my $url_dup_stories = MediaWords::DBI::Stories::Dup::get_medium_dup_stories_by_url( $self->db, $stories );
-
-    my $deduped_stories = $self->_prune_dup_stories( $stories, $url_dup_stories );
-
-    my $title_dup_stories = MediaWords::DBI::Stories::Dup::get_medium_dup_stories_by_title( $self->db, $deduped_stories, 1 );
-
-    return $self->_prune_dup_stories( $deduped_stories, $title_dup_stories );
-}
-
-# return a list of just the new stories that don't have a duplicate in the existing stories
-sub _dedup_new_stories
-{
-    my ( $self ) = @_;
-
-    my $new_stories      = $self->module_stories;
-    my $existing_stories = $self->existing_stories;
-
-    $new_stories = $self->_dedup_imported_stories( $new_stories );
-
-    my $all_stories = [ @{ $new_stories }, @{ $existing_stories } ];
-
-    my $all_dup_stories = MediaWords::DBI::Stories::Dup::get_medium_dup_stories_by_url( $self->db, $all_stories );
-    my $title_dup_stories = MediaWords::DBI::Stories::Dup::get_medium_dup_stories_by_title( $self->db, $all_stories, 1 );
-
-    push( @{ $all_dup_stories }, @{ $title_dup_stories } );
-
-    my $new_stories_lookup = {};
-    map { $new_stories_lookup->{ $_->{ url } } = $_ } @{ $new_stories };
-
-    my $dup_new_stories_lookup = {};
-    for my $dup_stories ( @{ $all_dup_stories } )
-    {
-        my $stories_id = 0;
-        map { $stories_id ||= $_->{ stories_id } } @{ $dup_stories };
-
-        for my $ds ( @{ $dup_stories } )
-        {
-            if ( $new_stories_lookup->{ $ds->{ url } } )
-            {
-                delete( $new_stories_lookup->{ $ds->{ url } } );
-                $dup_new_stories_lookup->{ $ds->{ url } } = $ds;
-                $ds->{ dup_stories_id } = $stories_id;
-            }
-        }
-
-    }
-
-    my $nondup_stories = [ values( %{ $new_stories_lookup } ) ];
-    my $dup_stories    = [ values( %{ $dup_new_stories_lookup } ) ];
-
-    DEBUG "_dedup_new_stories: " . scalar( @{ $nondup_stories } ) . " new / " . scalar( @{ $dup_stories } ) . " dup";
-
-    return ( $nondup_stories, $dup_stories );
-}
-
-=======
->>>>>>> c1160855
 # get a dummy feed just to hold the scraped stories because we have to give a feed to each new download
 sub _get_scrape_feed
 {
