package MediaWords::DBI::Downloads;
use Modern::Perl "2012";
use MediaWords::CommonLibs;

# various helper functions for downloads

use strict;

use MediaWords::Crawler::Extractor;
use MediaWords::Util::Config;
use MediaWords::Util::HTML;
use MediaWords::DBI::DownloadTexts;
use MediaWords::StoryVectors;
use MediaWords::DBI::Downloads::Store::DatabaseInline;
use MediaWords::DBI::Downloads::Store::LocalFile;
use MediaWords::DBI::Downloads::Store::Remote;
use MediaWords::DBI::Downloads::Store::Tar;
use MediaWords::DBI::Downloads::Store::GridFS;
use MediaWords::DBI::Downloads::Store::AmazonS3;
use Carp;
use MediaWords::Util::ExtractorFactory;
use MediaWords::Util::HeuristicExtractor;
use MediaWords::Util::CrfExtractor;

use Data::Dumper;

# Download store instances
my $_databaseinline_store;
my $_localfile_store;
my $_remote_store;
my $_tar_store;
my $_gridfs_store;
my $_amazon_s3_store;

# Reference to configuration
my $_config;

# Database inline content length limit
Readonly my $INLINE_CONTENT_LENGTH => 256;

# Constructor
BEGIN
{
    $_databaseinline_store = MediaWords::DBI::Downloads::Store::DatabaseInline->new();
    $_localfile_store      = MediaWords::DBI::Downloads::Store::LocalFile->new();
    $_remote_store         = MediaWords::DBI::Downloads::Store::Remote->new();
    $_gridfs_store         = MediaWords::DBI::Downloads::Store::GridFS->new();
    $_tar_store            = MediaWords::DBI::Downloads::Store::Tar->new();
    $_amazon_s3_store      = MediaWords::DBI::Downloads::Store::AmazonS3->new();

    # Early sanity check on configuration
    $_config = MediaWords::Util::Config::get_config;
    my $download_storage_locations = $_config->{ mediawords }->{ download_storage_locations };
    if ( scalar( @{ $download_storage_locations } ) == 0 )
    {
        die "No download storage methods are configured.\n";
    }
    foreach my $download_storage_location ( @{ $download_storage_locations } )
    {
        my $location = lc( $download_storage_location );
        unless ( grep { $_ eq $location } ( 'tar', 'gridfs', 'amazon_s3', 'localfile' ) )
        {
            die "Download storage location '$download_storage_location' is not valid.\n";
        }
    }

}

# Returns arrayref of stores for writing new downloads to
sub _download_stores_for_writing($)
{
    my $content_ref = shift;

    my $stores = [];

    if ( length( $$content_ref ) < $INLINE_CONTENT_LENGTH )
    {

        # Inline
        #say STDERR "Will store inline.";
        push( @{ $stores }, $_databaseinline_store );
    }
    else
    {
        my $download_storage_locations = $_config->{ mediawords }->{ download_storage_locations };
        foreach my $download_storage_location ( @{ $download_storage_locations } )
        {
            my $location = lc( $download_storage_location );

            if ( $location eq 'tar' )
            {

                #say STDERR "Will store to Tar.";
                push( @{ $stores }, $_tar_store );

            }
            elsif ( $location eq 'localfile' )
            {

                #say STDERR "Will store to local files.";
                push( @{ $stores }, $_localfile_store );

            }
            elsif ( $location eq 'gridfs' )
            {

                #say STDERR "Will store to GridFS.";
                push( @{ $stores }, $_gridfs_store );

            }
            elsif ( $location eq 'amazon_s3' )
            {

                #say STDERR "Will store to Amazon S3.";
                push( @{ $stores }, $_amazon_s3_store );

            }
            else
            {
                die "Download storage location '$location' is not valid.\n";
            }
        }
    }

    if ( scalar( @{ $stores } ) == 0 )
    {
        die "No download storage locations are configured.\n";
    }

    return $stores;
}

# Returns store for fetching downloads from
sub _download_store_for_reading($)
{
    my $download = shift;

    my $store;

    my $fetch_remote = $_config->{ mediawords }->{ fetch_remote_content } || 'no';
    if ( $fetch_remote eq 'yes' )
    {

        # Remote
        $store = $_remote_store;
    }
    else
    {
        my $path = $download->{ path };
        if ( !$download->{ path } || ( $download->{ state } ne "success" ) )
        {
            $store = undef;
        }
        elsif ( $path =~ /^content:(.*)/ )
        {

            # Inline content
            $store = $_databaseinline_store;
        }
        elsif ( $path =~ /^gridfs:(.*)/ )
        {

            # GridFS
            $store = $_gridfs_store;
        }
        elsif ( $path =~ /^s3:(.*)/ )
        {

            # Amazon S3
            $store = $_amazon_s3_store;
        }
        elsif ( $download->{ path } =~ /^tar:/ )
        {

            # Tar
            if ( lc( $_config->{ mediawords }->{ read_tar_downloads_from_gridfs } ) eq 'yes' )
            {

                # Force reading Tar downloads from GridFS (after the migration)
                $store = $_gridfs_store;
            }
            else
            {
                $store = $_tar_store;
            }
        }
        else
        {

            # Local file
            if ( lc( $_config->{ mediawords }->{ read_file_downloads_from_gridfs } ) eq 'yes' )
            {

                # Force reading file downloads from GridFS (after the migration)
                $store = $_gridfs_store;
            }
            else
            {
                $store = $_localfile_store;
            }

        }
    }

    return $store;
}

# fetch the content for the given download as a content_ref
sub fetch_content($)
{
    my $download = shift;

    carp "fetch_content called with invalid download " unless exists $download->{ downloads_id };

    confess "attempt to fetch content for unsuccessful download $download->{ downloads_id } "
      unless $download->{ state } eq 'success';

    my $store = _download_store_for_reading( $download );
    unless ( defined $store )
    {
        die "No download path or the state is not 'success' for download ID " . $download->{ downloads_id };
    }

    # Fetch content
    if ( my $content_ref = $store->fetch_content( $download ) )
    {

        # horrible hack to fix old content that is not stored in unicode
        my $ascii_hack_downloads_id = $_config->{ mediawords }->{ ascii_hack_downloads_id };
        if ( $ascii_hack_downloads_id && ( $download->{ downloads_id } < $ascii_hack_downloads_id ) )
        {
            $$content_ref =~ s/[^[:ascii:]]/ /g;
        }

        return $content_ref;
    }
    else
    {
        my $ret = '';
        return \$ret;
    }
}

# fetch the content as lines in an array after running through the extractor preprocessor
sub fetch_preprocessed_content_lines($)
{
    my $download = shift;

    my $content_ref = fetch_content( $download );

    # print "CONTENT:\n**\n${ $content_ref }\n**\n";

    if ( !$content_ref )
    {
        warn( "unable to find content: " . $download->{ downloads_id } );
        return [];
    }

    my @lines = split( /[\n\r]+/, $$content_ref );

    MediaWords::Crawler::Extractor::preprocess( \@lines );

    return \@lines;
}

# run MediaWords::Crawler::Extractor against the download content and return a hash in the form of:
# { extracted_html => $html,    # a string with the extracted html
#   extracted_text => $text,    # a string with the extracted html strippped to text
#   download_lines => $lines,   # an array of the lines of original html
#   scores => $scores }         # the scores returned by Mediawords::Crawler::Extractor::score_lines
sub extractor_results_for_download($$)
{
    my ( $db, $download ) = @_;

    my $story = $db->query( "select * from stories where stories_id = ?", $download->{ stories_id } )->hash;

    my $lines = fetch_preprocessed_content_lines( $download );

    # print "PREPROCESSED LINES:\n**\n" . join( "\n", @{ $lines } ) . "\n**\n";

    return extract_preprocessed_lines_for_story( $lines, $story->{ title }, $story->{ description } );
}

# if the given line looks like a tagline for another story and is missing an ending period, add a period
#
sub add_period_to_tagline($$$)
{
    my ( $lines, $scores, $i ) = @_;

    if ( ( $i < 1 ) || ( $i >= ( @{ $lines } - 1 ) ) )
    {
        return;
    }

    if ( $scores->[ $i - 1 ]->{ is_story } || $scores->[ $i + 1 ]->{ is_story } )
    {
        return;
    }

    if ( $lines->[ $i ] =~ m~[^\.]\s*</[a-z]+>$~i )
    {
        $lines->[ $i ] .= '.';
    }
}

sub _do_extraction_from_content_ref($$$)
{
    my ( $content_ref, $title, $description ) = @_;

    my @lines = split( /[\n\r]+/, $$content_ref );

    my $lines = MediaWords::Crawler::Extractor::preprocess( \@lines );

    return extract_preprocessed_lines_for_story( $lines, $title, $description );
}

sub _get_included_line_numbers($)
{
    my $scores = shift;

    my @included_lines;
    for ( my $i = 0 ; $i < @{ $scores } ; $i++ )
    {
        if ( $scores->[ $i ]->{ is_story } )
        {
            push @included_lines, $i;
        }
    }

    return \@included_lines;
}

sub extract_preprocessed_lines_for_story($$$)
{
    my ( $lines, $story_title, $story_description ) = @_;

    my $old_extractor = MediaWords::Util::ExtractorFactory::createExtractor();

    return $old_extractor->extract_preprocessed_lines_for_story( $lines, $story_title, $story_description );
}

# store the download content in the file system
sub store_content($$$)
{
    my ( $db, $download, $content_ref ) = @_;

    #say STDERR "starting store_content for download $download->{ downloads_id } ";

    my $new_state = 'success';
    if ( $download->{ state } eq 'feed_error' )
    {
        $new_state = $download->{ state };
    }

    # Store content
    my $path = '';
    eval {
        my $stores_for_writing = _download_stores_for_writing( $content_ref );
        if ( scalar( @{ $stores_for_writing } ) == 0 )
        {
            die "No download stores configured to write to.\n";
        }
        foreach my $store ( @{ $stores_for_writing } )
        {
            $path = $store->store_content( $db, $download, $content_ref );
        }

        # Now $path points to the last store that was configured
    };
    if ( $@ )
    {
        die "Error while trying to store download ID " . $download->{ downloads_id } . ':' . $@;
        $new_state = 'error';
        $download->{ error_message } = $@;
    }
    else
    {
        $download->{ error_message } = '';
    }

    # Update database
    $db->query(
        <<"EOF",
        UPDATE downloads
        SET state = ?,
            path = ?,
            error_message = ?,
            file_status = DEFAULT       -- Reset the file_status in case
                                        -- this download is being redownloaded
        WHERE downloads_id = ?
EOF
        $new_state,
        $path,
        $download->{ error_message },
        $download->{ downloads_id }
    );

    $download->{ state } = $new_state;
    $download->{ path }  = $path;

    $download = $db->find_by_id( 'downloads', $download->{ downloads_id } );

    return $download;
<<<<<<< HEAD
=======
}

# try to store content determinedly by retrying on a failed eval at doubling increments up to 32 seconds
sub store_content_determinedly
{
    my ( $db, $download, $content ) = @_;

    my $interval = 1;
    while ( 1 )
    {
        eval { MediaWords::DBI::Downloads::store_content( $db, $download, \$content ) };
        return unless ( $@ );

        if ( $interval < 33 )
        {
            warn( "store_content failed: $@\ntrying again..." );
            $interval *= 2;
            sleep( $interval );
        }
        else
        {
            warn( "store_content_determinedly failed: $@" );
            return;
        }
    }
>>>>>>> 4bd29dcb
}

# convenience method to get the media_id for the download
sub get_media_id($$)
{
    my ( $db, $download ) = @_;

    my $feeds_id = $download->{ feeds_id };

    $feeds_id || die $db->error;

    my $media_id = $db->query( "SELECT media_id from feeds where feeds_id = ?", $feeds_id )->hash->{ media_id };

    defined( $media_id ) || die "Could not get media id for feeds_id '$feeds_id " . $db->error;

    return $media_id;
}

# convenience method to get the media source for the given download
sub get_medium($$)
{
    my ( $db, $download ) = @_;

    my $media_id = get_media_id( $db, $download );

    my $medium = $db->find_by_id( 'media', $media_id );

    return $medium;
}

sub process_download_for_extractor($$$;$$)
{
    my ( $db, $download, $process_num, $no_dedup_sentences, $no_vector ) = @_;

    say STDERR "[$process_num] extract: $download->{ downloads_id } $download->{ stories_id } $download->{ url }";
    my $download_text = MediaWords::DBI::DownloadTexts::create_from_download( $db, $download );

    #say STDERR "Got download_text";

    return if ( $no_vector );

    my $remaining_download =
      $db->query( "select downloads_id from downloads " . "where stories_id = ? and extracted = 'f' and type = 'content' ",
        $download->{ stories_id } )->hash;
    if ( !$remaining_download )
    {
        my $story = $db->find_by_id( 'stories', $download->{ stories_id } );

        # my $tags = MediaWords::DBI::Stories::add_default_tags( $db, $story );
        #
        # say STDERR "[$process_num] download: $download->{downloads_id} ($download->{feeds_id}) ";
        # while ( my ( $module, $module_tags ) = each( %{$tags} ) )
        # {
        #     say STDERR "[$process_num] $download->{downloads_id} $module: "
        #       . join( ' ', map { "<$_>" } @{ $module_tags->{tags} } );
        # }

        MediaWords::StoryVectors::update_story_sentence_words_and_language( $db, $story, 0, $no_dedup_sentences );

        # Temporarily commenting this out until we're ready to push it to Amanda.
        # $db->query( " INSERT INTO processed_stories ( stories_id ) VALUES ( ? ) " , $download->{ stories_id }  );
    }
    else
    {
        say STDERR "[$process_num] pending more downloads ...";
    }
}

1;<|MERGE_RESOLUTION|>--- conflicted
+++ resolved
@@ -401,8 +401,6 @@
     $download = $db->find_by_id( 'downloads', $download->{ downloads_id } );
 
     return $download;
-<<<<<<< HEAD
-=======
 }
 
 # try to store content determinedly by retrying on a failed eval at doubling increments up to 32 seconds
@@ -428,7 +426,6 @@
             return;
         }
     }
->>>>>>> 4bd29dcb
 }
 
 # convenience method to get the media_id for the download
