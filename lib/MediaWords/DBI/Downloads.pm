--- conflicted
+++ resolved
@@ -522,14 +522,9 @@
         my $path = 'content:' . $$content_ref;
         $db->query(
             "update downloads set state = ?, path = ?, error_message = ? where downloads_id = ?",
-<<<<<<< HEAD
-            $new_state, $path,
-            $download->{ error_message },
-=======
             $new_state,
             encode( 'utf8', $path ),
             encode( 'utf8', $download->{ error_message } ),
->>>>>>> 77b5e8d7
             $download->{ downloads_id }
         );
 
@@ -605,11 +600,7 @@
         #       . join( ' ', map { "<$_>" } @{ $module_tags->{tags} } ) . "\n";
         # }
 
-<<<<<<< HEAD
         MediaWords::StoryVectors::update_story_sentence_words_and_language( $db, $story, 0, $no_dedup_sentences );
-=======
-        MediaWords::StoryVectors::update_story_sentence_words( $db, $story, 0, $no_dedup_sentences );
->>>>>>> 77b5e8d7
 
         # Temporarily commenting this out until we're ready to push it to Amanda.
         # $db->query( " INSERT INTO processed_stories ( stories_id ) VALUES ( ? ) " , $download->{ stories_id }  );
